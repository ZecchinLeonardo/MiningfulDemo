--- conflicted
+++ resolved
@@ -1,1282 +1,1272 @@
-import os
-os.environ["MPLBACKEND"] = "Agg"
-os.environ["OMP_NUM_THREADS"] = "1"
-os.environ["OPENBLAS_NUM_THREADS"] = "1"
-os.environ["MKL_NUM_THREADS"] = "1"
-os.environ["NUMEXPR_NUM_THREADS"] = "1"
-
-import streamlit as st
-st.set_page_config(page_title="Predictive Maintenance Demo", layout="wide")
-from streamlit.runtime.fragment import fragment
-import pandas as pd
-import numpy as np
-import time
-from datetime import datetime, timedelta
-<<<<<<< HEAD
-=======
-import matplotlib.pyplot as plt
-import matplotlib as mpl
-import seaborn as sns
->>>>>>> 5dd079a2
-import plotly.express as px
-from plotly.subplots import make_subplots
-import plotly.graph_objects as go
-import math
-<<<<<<< HEAD
-=======
-import os, threading, io, hashlib, pickle
->>>>>>> 5dd079a2
-import boto3
-from io import StringIO
-
-
-import boto3
-from io import StringIO
-from sklearn.metrics import mean_squared_error, mean_absolute_error, r2_score
-import shap
-try:
-    from streamlit.runtime.scriptrunner import add_script_run_ctx, get_script_run_ctx
-except Exception:
-    def add_script_run_ctx(t, ctx=None): return
-    def get_script_run_ctx(): return None
-
-###############################################################################
-# Fixed Start Time Constant (for sliding window)
-###############################################################################
-FIXED_START_TIME = datetime(2023, 2, 17, 9, 23)  # Fixed start: Feb 17 at 9:23
-
-###############################################################################
-# 1) AWS Credentials and S3 client
-###############################################################################
-
-aws_access_key_id = os.getenv("AWS_ACCESS_KEY_ID") 
-aws_secret_access_key = os.getenv("AWS_SECRET_ACCESS_KEY")
-
-
-s3 = boto3.client(
-    's3',
-    region_name='eu-central-1',
-    aws_access_key_id=aws_access_key_id,
-    aws_secret_access_key=aws_secret_access_key
-)
-
-###############################################################################
-# 2) Data Loading and Model Training
-###############################################################################
-def load_data_remote():
-    obj = s3.get_object(Bucket='miningfuldemo2', Key='datirs_SK.csv')
-    data = obj['Body'].read().decode('utf-8')
-    df = pd.read_csv(StringIO(data), sep=';', parse_dates=['to_timestamp'])
-    df.rename(columns={'to_timestamp': 'timestamp'}, inplace=True)
-    df.sort_values('timestamp', inplace=True, ignore_index=True)
-    df = df[df['moisture_in_z0'] != 0]
-    return df
-
-def train_model(df: pd.DataFrame):
-    """
-    Trains a RandomForestRegressor using the *new* feature column names.
-    We use 'moisture_in_z0' as our target, which remains unchanged in the new CSV.
-    """
-    from sklearn.ensemble import RandomForestRegressor
-    from sklearn.model_selection import train_test_split
-    # Updated feature column list
-    feature_columns = [
-        'shrink_raw_in_left', 'shrink_raw_in_right',
-        'shrink_raw_out_left', 'shrink_raw_out_right',
-        'paperwidth_in', 'paperwidth_out',
-
-        'temperature_in_z0', 'temperature_out_z0',
-        'temperature_in_z1', 'temperature_out_z1',
-        'temperature_in_z2', 'temperature_out_z2',
-        'temperature_in_z3', 'temperature_out_z3',
-        'temperature_in_z4', 'temperature_out_z4',
-        'temperature_in_z5', 'temperature_out_z5',
-        'temperature_in_z6', 'temperature_out_z6',
-        'temperature_in_z7', 'temperature_out_z7',
-        'temperature_in_z8', 'temperature_out_z8',
-        'temperature_in_z9', 'temperature_out_z9'
-    ]
-    target_column = 'moisture_in_z0'  # remains the same
-
-    # Filter out rows missing *any* of the required columns (features + target)
-    df_model = df.dropna(subset=feature_columns + [target_column])
-    if df_model.empty:
-        return None, None  # No data to train on
-
-    X = df_model[feature_columns]
-    y = df_model[target_column]
-
-    X_train, X_test, y_train, y_test = train_test_split(
-        X, y, test_size=0.2, random_state=42
-    )
-    model = RandomForestRegressor(random_state=42)
-    model.fit(X_train, y_train)
-
-    predictions = model.predict(X_test)
-    mse = mean_squared_error(y_test, predictions)
-    return model, mse
-
-###############################################################################
-# 3) Sliding Window Helper
-###############################################################################
-def get_sliding_window_data(df: pd.DataFrame, offset: timedelta, window_duration_hours: float) -> pd.DataFrame:
-    """
-    Returns the data between:
-      window_start = FIXED_START_TIME + offset 
-      window_end   = window_start + window_duration (in hours)
-    """
-    window_start = FIXED_START_TIME + offset
-    window_end = window_start + timedelta(hours=window_duration_hours)
-    if isinstance(df['timestamp'].dtype, pd.DatetimeTZDtype):
-        ts = df['timestamp'].dt.tz_convert(None)
-    else:
-        ts = df['timestamp']
-    return df[(ts >= window_start) & (ts <= window_end)]
-
-###############################################################################
-# 4) Prediction & Plotting Utilities
-###############################################################################
-def predict(model, data_window: pd.DataFrame) -> pd.DataFrame:
-    """
-    Use the trained model to predict 'predicted_moisture' from the *new* feature columns.
-    Force predicted moisture to 0 if the actual (moisture_in_z0) is 0.
-    """
-    if model is None or data_window.empty:
-        return data_window
-
-    # Same updated feature columns used in train_model
-    feature_columns = [
-        'shrink_raw_in_left', 'shrink_raw_in_right',
-        'shrink_raw_out_left', 'shrink_raw_out_right',
-        'paperwidth_in', 'paperwidth_out',
-
-        'temperature_in_z0', 'temperature_out_z0',
-        'temperature_in_z1', 'temperature_out_z1',
-        'temperature_in_z2', 'temperature_out_z2',
-        'temperature_in_z3', 'temperature_out_z3',
-        'temperature_in_z4', 'temperature_out_z4',
-        'temperature_in_z5', 'temperature_out_z5',
-        'temperature_in_z6', 'temperature_out_z6',
-        'temperature_in_z7', 'temperature_out_z7',
-        'temperature_in_z8', 'temperature_out_z8',
-        'temperature_in_z9', 'temperature_out_z9'
-    ]
-    target_column = 'moisture_in_z0'
-
-    # Drop rows where *any* of the required features are missing
-    X = data_window[feature_columns].dropna()
-    if X.empty:
-        return data_window
-
-    preds = model.predict(X)
-    data_window = data_window.copy()
-    data_window['predicted_moisture'] = np.nan
-    data_window.loc[X.index, 'predicted_moisture'] = preds
-
-    # Force predicted moisture to 0 if the actual moisture_in_z0 is 0
-    zero_mask = (data_window[target_column] == 0)
-    data_window.loc[zero_mask, 'predicted_moisture'] = 0
-
-    return data_window
-
-def plot_timeseries_with_prediction_interactive(
-    df: pd.DataFrame,
-    model,
-    feature_columns,
-    time_col='timestamp',
-    actual_col='moisture_in_z0',
-    predicted_col='predicted_moisture',
-    forecast=False,
-    include_actual=False,
-    overlay_df: pd.DataFrame | None = None,
-    overlay_pred_col: str = 'predicted_moisture'
-):
-    if predicted_col not in df.columns or df[predicted_col].dropna().empty:
-        st.write("No predictions to plot yet.")
-        return
-
-    base_df = df.copy()
-    if isinstance(base_df[time_col].dtype, pd.DatetimeTZDtype):
-        base_df[time_col] = base_df[time_col].dt.tz_convert(None)
-
-    odf = None
-    if overlay_df is not None:
-        odf = overlay_df.copy()
-        if time_col in odf.columns and isinstance(odf[time_col].dtype, pd.DatetimeTZDtype):
-            odf[time_col] = odf[time_col].dt.tz_convert(None)
-
-    df_filtered = base_df.dropna(subset=[predicted_col])
-    fig = go.Figure()
-
-    fig.add_trace(
-        go.Scatter(
-            x=df_filtered[time_col],
-            y=df_filtered[predicted_col],
-            mode='lines',
-            name="Predicted moisture",
-            line=dict(color="tomato")
-        )
-    )
-
-    if include_actual and actual_col in df_filtered.columns:
-        fig.add_trace(
-            go.Scatter(
-                x=df_filtered[time_col],
-                y=df_filtered[actual_col],
-                mode='lines',
-                name="Actual moisture",
-                line=dict(color="royalblue")
-            )
-        )
-
-    if odf is not None and overlay_pred_col in odf.columns and not odf[overlay_pred_col].dropna().empty:
-        odf2 = odf.dropna(subset=[overlay_pred_col]).copy()
-        fig.add_trace(
-            go.Scatter(
-                x=odf2[time_col],
-                y=odf2[overlay_pred_col],
-                mode='lines',
-                name="Prediction (adjusted)",
-                line=dict(color="green", dash="dot")
-            )
-        )
-
-    pred_window = df_filtered[predicted_col].dropna()
-    pred_nonzero = pred_window[pred_window > 0]
-    high_thr = pred_nonzero.quantile(0.90) if not pred_nonzero.empty else pred_window.quantile(0.90)
-    low_thr = pred_nonzero.quantile(0.10) if not pred_nonzero.empty else pred_window.quantile(0.10)
-    out_of_bounds = df_filtered[(df_filtered[predicted_col] > high_thr) | (df_filtered[predicted_col] < low_thr)]
-
-    fig.add_hrect(y0=low_thr, y1=high_thr, fillcolor="rgba(255,255,255,0.04)", line_width=0)
-    fig.add_hline(y=high_thr, line_color="rgba(200,200,200,0.5)", line_dash="dot", line_width=1.5)
-    fig.add_hline(y=low_thr, line_color="rgba(200,200,200,0.5)", line_dash="dot", line_width=1.5)
-
-    if not out_of_bounds.empty:
-        fig.add_trace(
-            go.Scatter(
-                x=out_of_bounds[time_col],
-                y=out_of_bounds[predicted_col],
-                mode='markers',
-                marker=dict(color='red', size=6, symbol='circle'),
-                name="Predicted out of bounds"
-            )
-        )
-
-    fig.update_layout(height=400, margin=dict(l=20, r=20, t=50, b=20))
-    st.plotly_chart(fig, use_container_width=True)
-
-
-def plot_distributions_custom(df: pd.DataFrame, columns_to_plot: list):
-    if not columns_to_plot:
-        st.write("No columns selected.")
-        return
-    num_cols = len(columns_to_plot)
-    fig = make_subplots(rows=1, cols=num_cols, subplot_titles=columns_to_plot)
-    for i, col in enumerate(columns_to_plot, start=1):
-        if df[col].dropna().empty:
-            fig.add_annotation(
-                text=f"No data for {col}",
-                xref=f"x{i} domain", yref=f"y{i} domain",
-                showarrow=False, row=1, col=i
-            )
-        else:
-            fig.add_trace(
-                go.Histogram(
-                    x=df[col].dropna(),
-                    histnorm='density',
-                    name=col,
-                    marker_color='royalblue',
-                    opacity=0.75,
-                    showlegend=False
-                ),
-                row=1, col=i
-            )
-    fig.update_layout(barmode='overlay', height=400)
-    st.plotly_chart(fig, use_container_width=True)
-
-def plot_correlation_custom(df: pd.DataFrame, columns_to_plot: list):
-    if not columns_to_plot:
-        st.write("No columns selected for correlation.")
-        return
-    sub_df = df[columns_to_plot].dropna()
-    if sub_df.shape[1] < 2:
-        st.write("Not enough columns selected for correlation heatmap.")
-        return
-    corr = sub_df.corr()
-    custom_colorscale = [[0, 'royalblue'], [0.5, 'white'], [1, 'tomato']]
-    fig = go.Figure(data=go.Heatmap(
-        z=corr.values,
-        x=corr.columns,
-        y=corr.index,
-        colorscale=custom_colorscale
-    ))
-    fig.update_layout(title="Correlation Heatmap (Selected Columns)", height=400)
-    st.plotly_chart(fig, use_container_width=True)
-
-def plot_distribution_comparison_2x4(df_all: pd.DataFrame, df_window: pd.DataFrame, columns: list):
-    """
-    Compare the distributions of selected numeric columns in the full dataset
-    (df_all) vs. the current window (df_window), using probability density
-    rather than absolute counts.
-
-    We use histnorm='probability density' so that the integral of each histogram is 1, rather than counting the raw number of samples.
-    """
-    if not columns:
-        st.write("No columns selected for distribution comparison.")
-        return
-
-    n = len(columns)
-    rows = math.ceil(n / 4)
-    fig = make_subplots(rows=rows, cols=4, subplot_titles=columns)
-
-    for i, col in enumerate(columns, start=1):
-        row = math.ceil(i / 4)
-        col_pos = i - (row - 1) * 4
-
-        # Plot the overall distribution for the column (density normalized)
-        if col in df_all.columns and pd.api.types.is_numeric_dtype(df_all[col]):
-            fig.add_trace(
-                go.Histogram(
-                    x=df_all[col].dropna(),
-                    histnorm='probability density',
-                    name='Overall',
-                    marker_color='royalblue',
-                    opacity=0.6,
-                    showlegend=(i == 1)
-                ),
-                row=row,
-                col=col_pos
-            )
-
-        # Plot the window distribution for the column (density normalized)
-        if col in df_window.columns and pd.api.types.is_numeric_dtype(df_window[col]):
-            fig.add_trace(
-                go.Histogram(
-                    x=df_window[col].dropna(),
-                    histnorm='probability density',
-                    name='Window',
-                    marker_color='tomato',
-                    opacity=0.6,
-                    showlegend=(i == 1)
-                ),
-                row=row,
-                col=col_pos
-            )
-
-        # Label the x-axis with the column name
-        fig.update_xaxes(title_text=col, row=row, col=col_pos)
-
-    # Overlay the histograms so they can be compared easily
-    fig.update_layout(barmode='overlay', height=400 * rows)
-
-    # Set to True so the chart fills the entire horizontal space of the container
-    st.plotly_chart(fig, use_container_width=True)
-
-def plot_features_stacked_synced_scale(df: pd.DataFrame, features: list, y_range: tuple[float, float], time_col: str = "timestamp", z_threshold: float = 3.0):
-    df_plot = df.copy()
-    if isinstance(df_plot[time_col].dtype, pd.DatetimeTZDtype):
-        df_plot[time_col] = df_plot[time_col].dt.tz_convert(None)
-    n = len(features)
-    if n == 0:
-        st.write("No key variables to display.")
-        return
-
-    color_palette = [
-        "royalblue",      # Blue
-        "tomato",         # Red-orange
-        "mediumseagreen", # Green
-        "mediumpurple",   # Purple
-        "darkorange",     # Orange
-        "steelblue",      # Steel blue
-        "indianred",      # Indian red
-        "darkturquoise"   # Turquoise
-    ]
-    
-    outlier_colors = [
-        "darkblue",
-        "darkred",
-        "darkgreen",
-        "indigo",
-        "darkorange",
-        "midnightblue",
-        "maroon",
-        "teal"
-    ]
-
-    fig = make_subplots(rows=n, cols=1, shared_xaxes=True, subplot_titles=features)
-    
-    for i, feat in enumerate(features, start=1):
-        if feat in df_plot.columns and not df_plot[feat].dropna().empty:
-            line_color = color_palette[(i-1) % len(color_palette)]
-            outlier_color = outlier_colors[(i-1) % len(outlier_colors)]
-            
-            fig.add_trace(
-                go.Scatter(
-                    x=df_plot[time_col], 
-                    y=df_plot[feat], 
-                    mode="lines", 
-                    name=feat, 
-                    line=dict(color=line_color, width=2)
-                ),
-                row=i, col=1
-            )
-            
-            feat_data = df_plot[[time_col, feat]].dropna()
-            if not feat_data.empty:
-                values = feat_data[feat].values
-                mean_val = np.mean(values)
-                std_val = np.std(values)
-                
-                if std_val > 0:
-                    z_scores = np.abs((values - mean_val) / std_val)
-                    outlier_mask = z_scores > z_threshold
-                    outliers = feat_data[outlier_mask]
-                    
-                    if not outliers.empty:
-                        fig.add_trace(
-                            go.Scatter(
-                                x=outliers[time_col], 
-                                y=outliers[feat], 
-                                mode="markers",
-                                name=f"{feat} outliers",
-                                marker=dict(
-                                    color="red", 
-                                    size=8, 
-                                    symbol="x", 
-                                    line=dict(width=1.5, color=outlier_color)
-                                ),
-                                showlegend=False
-                            ),
-                            row=i, col=1
-                        )
-                
-                feat_min = float(values.min())
-                feat_max = float(values.max())
-                
-                if feat_min == feat_max:
-                    delta = 1.0 if feat_min == 0 else abs(feat_min) * 0.1
-                    feat_min -= delta
-                    feat_max += delta
-                else:
-                    padding = (feat_max - feat_min) * 0.05
-                    feat_min -= padding
-                    feat_max += padding
-                
-                fig.update_yaxes(range=[feat_min, feat_max], row=i, col=1)
-
-    fig.update_layout(
-        height=max(180 * n, 420), 
-        showlegend=False, 
-        margin=dict(l=20, r=20, t=50, b=20), 
-        hovermode="x unified",
-        plot_bgcolor='rgba(0,0,0,0)',
-        paper_bgcolor='rgba(0,0,0,0)'
-    )
-    st.plotly_chart(fig, use_container_width=True)
-    
-def plot_feature_importances(model, feature_columns, top_n=None):
-    importances = None
-    if hasattr(model, "feature_importances_"):
-        importances = np.asarray(model.feature_importances_, dtype=float)
-    elif hasattr(model, "coef_"):
-        importances = np.abs(np.ravel(model.coef_).astype(float))
-    else:
-        st.write("Model does not provide feature importances.")
-        return
-
-    k = min(len(importances), len(feature_columns))
-    df_imp = pd.DataFrame({
-        "feature": feature_columns[:k],
-        "importance": importances[:k]
-    }).dropna()
-
-    df_imp = df_imp.sort_values("importance", ascending=False)
-    if top_n is not None:
-        df_imp = df_imp.head(top_n)
-
-    df_imp = df_imp.sort_values("importance", ascending=True)
-    fig = px.bar(df_imp, x="importance", y="feature", orientation="h", title="Feature Importances on full dataset (RandomForest)")
-    fig.update_yaxes(title="Features", categoryorder="array", categoryarray=df_imp["feature"].tolist())
-    fig.update_xaxes(title="Importance")
-    fig.update_layout(margin=dict(l=160, r=24, t=40, b=24), height=max(40 * len(df_imp) + 120, 320), bargap=0.2)
-    st.plotly_chart(fig, use_container_width=True)
-    
-def plot_anomaly_detection_graph(df: pd.DataFrame, anomaly_cols: list):
-    fig = go.Figure()
-    colors = px.colors.qualitative.Plotly
-    for i, col in enumerate(anomaly_cols):
-        color = colors[i % len(colors)]
-        normal = df[~df[f"{col}_anomaly"]]
-        anomalous = df[df[f"{col}_anomaly"]]
-        fig.add_trace(
-            go.Scatter(
-                x=normal['timestamp'], 
-                y=normal[col],
-                mode='lines',
-                name=f"{col} Normal",
-                line=dict(color=color)
-            )
-        )
-        fig.add_trace(
-            go.Scatter(
-                x=anomalous['timestamp'], 
-                y=anomalous[col],
-                mode='markers',
-                name=f"{col} Anomaly",
-                marker=dict(color=color, size=10, symbol='x', line=dict(width=1, color='black'))
-            )
-        )
-    fig.update_layout(title="Anomaly Detection Over Time", height=300)
-    st.plotly_chart(fig, use_container_width=True)
-
-def plot_features_2x4_subplots_anomaly(df: pd.DataFrame, features: list):
-    df["timestamp"] = pd.to_datetime(df["timestamp"], utc=True).dt.tz_convert(None)
-    fig = make_subplots(rows=2, cols=4, subplot_titles=features)
-    row_col_map = [(1,1), (1,2), (1,3), (1,4), (2,1), (2,2), (2,3), (2,4)]
-    for i, feat in enumerate(features):
-        row, col = row_col_map[i]
-        anom_col = f"{feat}_anomaly"
-        mask_anom = df.get(anom_col, False)
-        fig.add_trace(
-            go.Scatter(
-                x=df["timestamp"],
-                y=df[feat],
-                mode="lines",
-                name=f"{feat} (all)",
-                line=dict(color="royalblue")
-            ),
-            row=row, col=col
-        )
-        df_anom = df[mask_anom]
-        if not df_anom.empty:
-            fig.add_trace(
-                go.Scatter(
-                    x=df_anom["timestamp"],
-                    y=df_anom[feat],
-                    mode="markers",
-                    name=f"{feat} (anomaly)",
-                    marker=dict(color="tomato", size=10, symbol="x", line=dict(color="black", width=1))
-                ),
-                row=row, col=col
-            )
-    for axis_name in fig.layout:
-        if axis_name.startswith("xaxis"):
-            fig.layout[axis_name].rangebreaks = [dict(pattern="day of week", bounds=["sat", "sun"])]
-            fig.layout[axis_name].type = "date"
-    fig.update_layout(
-        autosize=False,
-        width=1200,
-        height=400,
-        showlegend=False,
-        title_text="Key Variables (Sliding Window, Skip Weekends)",
-        margin=dict(l=20, r=20, t=50, b=20)
-    )
-    st.plotly_chart(fig, use_container_width=True)
-
-def detect_anomalies_for_features(df: pd.DataFrame, features: list, z_threshold=3.0) -> pd.DataFrame:
-    df_out = df.copy()
-    for feat in features:
-        if feat in df_out.columns and pd.api.types.is_numeric_dtype(df_out[feat]):
-            mean_ = df_out[feat].mean()
-            std_ = df_out[feat].std()
-            if std_ == 0:
-                df_out[f"{feat}_anomaly"] = False
-            else:
-                zscores = (df_out[feat] - mean_) / std_
-                df_out[f"{feat}_anomaly"] = (zscores.abs() > z_threshold)
-    anomaly_cols = [f"{f}_anomaly" for f in features if f"{f}_anomaly" in df_out.columns]
-    if anomaly_cols:
-        df_out["any_anomaly"] = df_out[anomaly_cols].any(axis=1)
-    else:
-        df_out["any_anomaly"] = False
-    return df_out
-
-def compute_performance_metrics(df: pd.DataFrame, target_col: str = "moisture_in_z0", pred_col: str = "predicted_moisture") -> dict:
-    df_valid = df.dropna(subset=[target_col, pred_col])
-    if df_valid.empty:
-        return {"mse": None, "mae": None, "mape": None, "r2": None}
-    y_true = df_valid[target_col]
-    y_pred = df_valid[pred_col]
-    mse_val = mean_squared_error(y_true, y_pred)
-    mae_val = mean_absolute_error(y_true, y_pred)
-    r2_val  = r2_score(y_true, y_pred)
-    mape_val = np.mean(np.abs((y_true - y_pred) / np.where(y_true != 0, y_true, 1))) * 100
-    return {"mse": mse_val, "mae": mae_val, "mape": mape_val, "r2": r2_val}
-
-def get_top_n_features(model, feature_names, n=8):
-    if not hasattr(model, 'feature_importances_'):
-        return []
-    importances = model.feature_importances_
-    indices_desc = np.argsort(importances)[::-1]
-    top_indices = indices_desc[:n]
-    return [feature_names[i] for i in top_indices]
-
-def apply_feature_adjustments_preview(data_window: pd.DataFrame) -> pd.DataFrame:
-    adjusted_df = data_window.copy()
-    feature_adjustments = st.session_state.get("feature_adjustments", {})
-    if not feature_adjustments:
-        return adjusted_df
-    if isinstance(adjusted_df["timestamp"].dtype, pd.DatetimeTZDtype):
-        adjusted_df["timestamp"] = adjusted_df["timestamp"].dt.tz_convert(None)
-    for feat, adj in feature_adjustments.items():
-        if feat in adjusted_df.columns and adj != 0:
-            adjusted_df[feat] = adjusted_df[feat] * (1 + adj / 100.0)
-    return adjusted_df
-
-def apply_future_feature_adjustments(data_window: pd.DataFrame) -> pd.DataFrame:
-    adjusted_df = data_window.copy()
-
-    feature_adjustments = st.session_state.get("feature_adjustments", {})
-    if not any(adj != 0 for adj in feature_adjustments.values()):
-        return adjusted_df
-
-    adj_start = st.session_state.get("adjustment_start_time")
-    if adj_start is None:
-        adj_start = adjusted_df["timestamp"].max()
-
-    if isinstance(adj_start, pd.Timestamp) and adj_start.tzinfo is not None:
-        adj_start = adj_start.tz_convert(None)
-
-    if isinstance(adjusted_df["timestamp"].dtype, pd.DatetimeTZDtype):
-        adjusted_df["timestamp"] = adjusted_df["timestamp"].dt.tz_convert(None)
-
-    for feat, adj in feature_adjustments.items():
-        if feat in adjusted_df.columns and adj != 0:
-            mask = adjusted_df["timestamp"] > adj_start
-            adjusted_df.loc[mask, feat] = adjusted_df.loc[mask, feat] * (1 + adj / 100.0)
-
-    return adjusted_df
-
-
-###############################################################################
-# 5) Data Exploration Tab
-###############################################################################
-
-def model_fingerprint(model, feature_columns):
-    try:
-        params = model.get_params(deep=False)
-    except Exception:
-        params = {}
-    fi = getattr(model, "feature_importances_", None)
-    payload = (
-        model.__class__.__name__,
-        params,
-        tuple(feature_columns),
-        None if fi is None else np.round(np.asarray(fi), 8).tolist()
-    )
-    return hashlib.sha1(pickle.dumps(payload)).hexdigest()
-
-def generate_shap_beeswarm_png_to_file(df_all, feature_columns, model, cache_dir=".shap_cache2", bgc=None, fgc=None):
-    import shap
-    print("SHAP: Generating beeswarm plot for feature importances...")
-    if model is None or not feature_columns:
-        print("SHAP: No model or feature columns available.")
-        return None
-    os.makedirs(cache_dir, exist_ok=True)
-    key = model_fingerprint(model, feature_columns)
-    path = os.path.join(cache_dir, f"shap_bee_{key}.png")
-    if os.path.exists(path):
-        print(f"SHAP: Using cached file {path}")
-        return path
-    X = df_all[feature_columns].select_dtypes(include=[np.number]).dropna()
-    if len(X) == 0:
-        print("SHAP: No valid data available for SHAP computation.")
-        return None
-    if hasattr(model, "feature_importances_") and len(getattr(model, "feature_importances_", [])) == len(feature_columns):
-        order_all = pd.Series(model.feature_importances_, index=feature_columns).sort_values(ascending=False).index.tolist()
-    else:
-        order_all = st.session_state.get("feature_importance_order", feature_columns)
-    keep = [c for c in order_all if c in X.columns][:8]
-    if not keep:
-        print("SHAP: No features to keep for SHAP computation.")
-        return None
-    X = X[keep]
-    n_rows = min(len(X), 4000)
-    X_sample = X.sample(n_rows, random_state=21)
-    bg_rows = min(len(X_sample), 800)
-    bg = X_sample.sample(bg_rows, random_state=37)
-    explainer = shap.Explainer(model, bg)
-    shap_values = explainer(X_sample, check_additivity=False)
-    if bgc is None:
-        bgc = "#0E1117"
-    if fgc is None:
-        fgc = "#FFFFFF"
-    with mpl.rc_context({"figure.facecolor": bgc, "savefig.facecolor": bgc, "axes.facecolor": bgc, "axes.edgecolor": fgc, "axes.labelcolor": fgc, "xtick.color": fgc, "ytick.color": fgc, "text.color": fgc}):
-        fig = plt.figure(figsize=(12, 4.4), dpi=120)
-        shap.summary_plot(shap_values, X_sample, max_display=len(keep), sort=False, show=False, plot_size=(12, 4.4))
-        ax = plt.gca()
-        ax.set_facecolor(bgc)
-        for s in ax.spines.values():
-            s.set_color(fgc)
-        ax.tick_params(colors=fgc)
-        for t in ax.get_xticklabels() + ax.get_yticklabels():
-            t.set_color(fgc)
-        plt.tight_layout()
-        fig.savefig(path, format="png", bbox_inches="tight")
-        plt.close(fig)
-    print(f"SHAP: Generated SHAP beeswarm plot and saved to {path}")
-    return path
-
-def kickoff_shap_precompute(df_all, feature_columns, model, cache_dir=".shap_cache"):
-    if model is None:
-        return
-    os.makedirs(cache_dir, exist_ok=True)
-    key = model_fingerprint(model, feature_columns)
-    path = os.path.join(cache_dir, f"shap_bee_{key}.png")
-    st.session_state["shap_cache_path"] = path
-    if os.path.exists(path):
-        st.session_state["shap_ready"] = True
-        st.session_state.pop("shap_building_key", None)
-        return
-    if st.session_state.get("shap_building_key") == key:
-        return
-    st.session_state["shap_building_key"] = key
-    st.session_state["shap_ready"] = False
-    bgc = st.get_option("theme.backgroundColor") or "#0E1117"
-    fgc = st.get_option("theme.textColor") or "#FFFFFF"
-    def _worker(df_copy, feats, model, cd, _bgc, _fgc):
-        generate_shap_beeswarm_png_to_file(df_copy, feats, model, cache_dir=cd, bgc=_bgc, fgc=_fgc)
-    t = threading.Thread(target=_worker, args=(df_all.copy(), list(feature_columns), model, cache_dir, bgc, fgc), daemon=True, name=f"shap-{key[:8]}")
-    t.start()
-
-def render_shap_beeswarm_section(df_all, feature_columns, model, cache_dir=".shap_cache"):
-    kickoff_shap_precompute(df_all, feature_columns, model, cache_dir)
-    p = st.session_state.get("shap_cache_path", None)
-    ph = st.empty()
-    if p and os.path.exists(p):
-        st.session_state["shap_ready"] = True
-        ph.image(p, use_container_width=True)
-    else:
-        st.session_state["shap_ready"] = False
-        ph.info("Precomputing SHAP…")
-        last = st.session_state.get("shap_last_poll", 0.0)
-        now = time.time()
-        if now - last >= 0.7:
-            st.session_state["shap_last_poll"] = now
-            st.rerun()
-
-
-
-@fragment
-def data_exploration_tab(df_all: pd.DataFrame, model, feature_columns):
-    if "top_features" not in st.session_state or not st.session_state.top_features:
-        if model is not None and "feature_columns" in st.session_state:
-            st.session_state.top_features = get_top_n_features(model, st.session_state.feature_columns, n=8)
-
-    window_duration = st.session_state.window_duration
-    current_offset = st.session_state.get("current_offset", timedelta(0))
-    data_window = get_sliding_window_data(df_all, current_offset, window_duration)
-    default_top_features = st.session_state.get("top_features", None)
-
-    def _mark_explore_active():
-        st.session_state["active_tab_name"] = "Data Exploration"
-
-    analysis_options = [
-        "Correlation Heatmap (Full Dataset)",
-        "Window Distribution Comparison",
-        "Anomaly Detection (Window)",
-        "Feature Importances",
-        "SHAP Summary (beeswarm)",
-        "Dataframe & Anomalies (Last 5 Rows)"
-    ]
-    selected_analyses = st.multiselect(
-        "Select Analyses to Display",
-        analysis_options,
-        default=[
-            "Window Distribution Comparison",
-            "Anomaly Detection (Window)",
-            "Feature Importances",
-            "SHAP Summary (beeswarm)",
-            "Correlation Heatmap (Full Dataset)",
-            "Dataframe & Anomalies (Last 5 Rows)"
-        ],
-        key="explore_analyses",
-        on_change=_mark_explore_active
-    )
-
-    correlation_selected = "Correlation Heatmap (Full Dataset)" in selected_analyses
-    feature_importances_selected = "Feature Importances" in selected_analyses
-
-    if correlation_selected and feature_importances_selected:
-        left_col, right_col = st.columns(2)
-        with left_col:
-            numeric_cols = df_all.select_dtypes(include=[np.number]).columns.tolist()
-            default_corr = default_top_features if default_top_features and len(default_top_features) >= 2 else (numeric_cols[:5] if len(numeric_cols) >= 5 else numeric_cols)
-            chosen_corr_cols = st.multiselect("Columns for correlation heatmap", numeric_cols, default=default_corr, key="corr_cols_expl")
-            st.write("#### Correlation Heatmap")
-            plot_correlation_custom(df_all, chosen_corr_cols)
-        with right_col:
-            st.write("#### Feature Importances (Model)")
-            plot_feature_importances(model, feature_columns, top_n=10)
-    elif correlation_selected:
-        numeric_cols = df_all.select_dtypes(include=[np.number]).columns.tolist()
-        default_corr = default_top_features if default_top_features and len(default_top_features) >= 2 else (numeric_cols[:5] if len(numeric_cols) >= 5 else numeric_cols)
-        chosen_corr_cols = st.multiselect("Columns for correlation heatmap", numeric_cols, default=default_corr, key="corr_cols_only")
-        st.write("#### Correlation Heatmap")
-        plot_correlation_custom(df_all, chosen_corr_cols)
-    elif feature_importances_selected:
-        st.write("#### Feature Importances (Model)")
-        plot_feature_importances(model, feature_columns, top_n=10)
-
-    if "Window Distribution Comparison" in selected_analyses:
-        st.write("### Window Distribution Comparison")
-        default_dist_cols = default_top_features if default_top_features and len(default_top_features) >= 2 else ['raw_in_left', 'raw_in_right', 'raw_out_left', 'raw_out_right']
-        selected_cols = st.multiselect("Select columns for distribution plots", df_all.select_dtypes(include=[np.number]).columns.tolist(), default=default_dist_cols, key="dist_cols")
-        plot_distribution_comparison_2x4(df_all, data_window, selected_cols)
-
-    if "Anomaly Detection (Window)" in selected_analyses:
-        st.write("### Anomaly Detection (Current Window)")
-        with st.form("anomaly_form"):
-            numeric_cols = data_window.select_dtypes(include=[np.number]).columns.tolist()
-            default_top_features_local = st.session_state.get("top_features", None)
-            default_anomaly = (
-                default_top_features_local[:4]
-                if default_top_features_local and len(default_top_features_local) >= 4
-                else (default_top_features_local if default_top_features_local else (numeric_cols[:1] if numeric_cols else []))
-            )
-            selected_anomaly_cols = st.multiselect(
-                "Columns to analyze for anomalies (Z-score):",
-                numeric_cols,
-                default=default_anomaly
-            )
-            z_threshold = st.slider("Z-score threshold:", 2.0, 5.0, 3.0, 0.1)
-            update_button = st.form_submit_button("Update Anomalies")
-
-        if update_button and selected_anomaly_cols:
-            anomalies_df = detect_anomalies_for_features(data_window, selected_anomaly_cols, z_threshold=z_threshold)
-            anomaly_rate = anomalies_df['any_anomaly'].mean()
-            st.write(f"**Anomaly Rate (Window)**: {anomaly_rate*100:.2f}%")
-            anomaly_rows = anomalies_df[anomalies_df['any_anomaly'] == True]
-            if not anomaly_rows.empty:
-                st.write("**Anomalous rows (up to 20 displayed)**:")
-                st.dataframe(anomaly_rows.head(20))
-            else:
-                st.write("No anomalies found with current threshold and columns.")
-            plot_anomaly_detection_graph(anomalies_df, selected_anomaly_cols)
-
-    if "Dataframe & Anomalies (Last 5 Rows)" in selected_analyses:
-        st.write("### Dataframe & Anomalies (Last 5 Rows)")
-        rf_model = st.session_state.get("model", None)
-        window_with_preds = predict(rf_model, data_window)
-        top_features = st.session_state.get("top_features", [])
-        anomalies_df = detect_anomalies_for_features(window_with_preds, top_features, z_threshold=3.0)
-        def highlight_anomaly_row(row):
-            return ["background-color: yellow" if row.get("any_anomaly", False) else "" for _ in row]
-        df_last5 = anomalies_df.sort_values('timestamp').tail(5)
-        cols = list(df_last5.columns)
-        desired_order = []
-        if 'moisture_in_z0' in cols:
-            desired_order.append('moisture_in_z0')
-        if 'predicted_moisture' in cols:
-            desired_order.append('predicted_moisture')
-        if 'timestamp' in cols:
-            desired_order.append('timestamp')
-        for col in cols:
-            if col not in desired_order:
-                desired_order.append(col)
-        df_last5 = df_last5[desired_order]
-        st.write(df_last5.style.apply(highlight_anomaly_row, axis=1))
-
-    if "SHAP Summary (beeswarm)" in selected_analyses:
-        render_shap_beeswarm_section(df_all, feature_columns, model)
-
-
-###############################################################################
-# 6) Predictions Tabs (Streaming and Paused)
-###############################################################################
-@fragment(run_every=3)
-def predictions_tab_streaming(df_all: pd.DataFrame):
-    df_all["timestamp"] = pd.to_datetime(df_all["timestamp"], utc=True).dt.tz_convert(None)
-    window_duration = st.session_state.window_duration
-    if "current_offset" not in st.session_state:
-        st.session_state.current_offset = timedelta(0)
-    data_window = get_sliding_window_data(df_all, st.session_state.current_offset, window_duration)
-
-    rf_model = st.session_state.get("model", None)
-
-    baseline_preds = predict(rf_model, data_window)
-    top_features = st.session_state.get("top_features", [])
-
-    df_ana = detect_anomalies_for_features(baseline_preds, top_features, z_threshold=3.0)
-    st.session_state["df_main_anomalies"] = df_ana
-
-    pred_series = df_ana.get("predicted_moisture", pd.Series(dtype=float)).dropna()
-    if pred_series.empty:
-        y_range = (0.0, 1.0)
-    else:
-        ymin, ymax = float(pred_series.min()), float(pred_series.max())
-        if ymin == ymax:
-            ymin, ymax = ymin - 1.0, ymax + 1.0
-        y_range = (ymin, ymax)
-
-    adjustments_nonzero = any(v != 0 for v in st.session_state.get("feature_adjustments", {}).values())
-    overlay_df = None
-    if adjustments_nonzero:
-        preview_adjusted = apply_feature_adjustments_preview(data_window)
-        overlay_df = predict(rf_model, preview_adjusted)
-
-    st.markdown("### Predicted Moisture")
-    plot_timeseries_with_prediction_interactive(
-        df=df_ana,
-        model=rf_model,
-        feature_columns=st.session_state.get("feature_columns", []),
-        include_actual=False,
-        overlay_df=overlay_df
-    )
-
-    with st.expander("Key Variables (Top 8)"):
-        if not top_features:
-            st.warning("Top features are not computed yet. Start streaming to compute them.")
-        else:
-            plot_features_stacked_synced_scale(df_ana, top_features, y_range)
-
-    st.session_state.current_offset += timedelta(seconds=10)
-
-
-@fragment(run_every=None)
-def predictions_tab_paused(df_all: pd.DataFrame):
-    df_all = df_all.copy()
-    df_all["timestamp"] = pd.to_datetime(df_all["timestamp"], utc=True).dt.tz_convert(None)
-
-    window_duration = st.session_state.window_duration
-    current_offset = st.session_state.get("current_offset", timedelta(0))
-    data_window = get_sliding_window_data(df_all, current_offset, window_duration)
-
-    rf_model = st.session_state.get("model", None)
-
-    baseline_preds = predict(rf_model, data_window)
-    top_features = st.session_state.get("top_features", [])
-
-    df_ana = detect_anomalies_for_features(baseline_preds, top_features, z_threshold=3.0)
-
-    pred_series = df_ana.get("predicted_moisture", pd.Series(dtype=float)).dropna()
-    if pred_series.empty:
-        y_range = (0.0, 1.0)
-    else:
-        ymin, ymax = float(pred_series.min()), float(pred_series.max())
-        if ymin == ymax:
-            ymin, ymax = ymin - 1.0, ymax + 1.0
-        y_range = (ymin, ymax)
-
-    adjustments_nonzero = any(v != 0 for v in st.session_state.get("feature_adjustments", {}).values())
-    overlay_df = None
-    if adjustments_nonzero:
-        preview_adjusted = apply_feature_adjustments_preview(data_window)
-        overlay_df = predict(rf_model, preview_adjusted)
-
-    st.markdown("### Predicted Moisture")
-    plot_timeseries_with_prediction_interactive(
-        df=df_ana,
-        model=rf_model,
-        feature_columns=st.session_state.get("feature_columns", []),
-        include_actual=False,
-        overlay_df=overlay_df
-    )
-
-    with st.expander("Key Variables (Top 8)"):
-        if not top_features:
-            st.warning("Top features are not computed yet. Start streaming to compute them.")
-        else:
-            plot_features_stacked_synced_scale(df_ana, top_features, y_range)
-
-###############################################################################
-# 7) Model Performance Tab
-###############################################################################
-def model_performance_tab(df_all: pd.DataFrame, model, feature_columns):
-    if model is None:
-        st.warning("No trained model available. Please train the model first.")
-        return
-    df_all_preds = predict(model, df_all)
-    df_all_preds.rename(columns={"predicted_moisture": "predicted_moisture_full"}, inplace=True)
-    full_metrics = compute_performance_metrics(
-        df_all_preds, 
-        target_col="moisture_in_z0", 
-        pred_col="predicted_moisture_full"
-    )
-    
-    window_duration = st.session_state.window_duration
-    current_offset = st.session_state.get("current_offset", timedelta(0))
-    data_window = get_sliding_window_data(df_all, current_offset, window_duration)
-    df_window_preds = predict(model, data_window)
-    window_metrics = compute_performance_metrics(
-        df_window_preds, 
-        target_col="moisture_in_z0", 
-        pred_col="predicted_moisture"
-    )
-    
-    col1, col2 = st.columns(2)
-    
-    with col1:
-        st.markdown("<h1 style='color:white;'>Full Dataset Metrics</h1>", unsafe_allow_html=True)
-        if full_metrics["mse"] is None:
-            st.write("No valid rows for full-dataset metric computation.")
-        else:
-            st.markdown(f"<h2 style='color:tomato;'>MAE (Full): {full_metrics['mae']:.4f}</h2>", unsafe_allow_html=True)
-            st.markdown(f"<h2 style='color:tomato;'>MAPE (Full): {full_metrics['mape']:.2f}%</h2>", unsafe_allow_html=True)
-            st.markdown(f"<h3 style='color:royalblue;'>MSE (Full): {full_metrics['mse']:.4f}</h3>", unsafe_allow_html=True)
-            st.markdown(f"<h3 style='color:royalblue;'>R² (Full): {full_metrics['r2']:.4f}</h3>", unsafe_allow_html=True)
-    
-    with col2:
-        st.markdown("<h1 style='color:white;'>Sliding Window Metrics</h1>", unsafe_allow_html=True)
-        if window_metrics["mse"] is None:
-            st.write("No valid rows in the sliding window for metric computation.")
-        else:
-            st.markdown(f"<h2 style='color:tomato;'>MAE (Window): {window_metrics['mae']:.4f}</h2>", unsafe_allow_html=True)
-            st.markdown(f"<h2 style='color:tomato;'>MAPE (Window): {window_metrics['mape']:.2f}%</h2>", unsafe_allow_html=True)
-            st.markdown(f"<h3 style='color:royalblue;'>MSE (Window): {window_metrics['mse']:.4f}</h3>", unsafe_allow_html=True)
-            st.markdown(f"<h3 style='color:royalblue;'>R² (Window): {window_metrics['r2']:.4f}</h3>", unsafe_allow_html=True)
-            
-    st.markdown("### Sliding Window: Actual vs. Predicted")
-    if df_window_preds["predicted_moisture"].dropna().empty:
-        st.write("No valid predictions for the sliding window.")
-    else:
-        fig_window = px.line(
-            df_window_preds.dropna(subset=["predicted_moisture", "moisture_in_z0"]),
-            x="timestamp",
-            y=["moisture_in_z0", "predicted_moisture"],
-            labels={"value": "Moisture", "variable": "Series", "timestamp": "Time"},
-            title="Sliding Window: Actual vs. Predicted Moisture",
-            color_discrete_sequence=["royalblue", "tomato"]
-        )
-        fig_window.update_layout(height=400, margin=dict(l=20, r=20, t=50, b=20))
-        st.plotly_chart(fig_window, use_container_width=True)
-
-    if "retrained_on" in st.session_state:
-        retrain_start, retrain_end = st.session_state.retrained_on
-        st.markdown(f"**Model was retrained on data from {retrain_start} to {retrain_end}.**")
-
-
-###############################################################################
-# 8) Predictions Tab Controller
-###############################################################################
-def predictions_tab_controller(df_all: pd.DataFrame):
-    st.sidebar.header("⚙️ Configuration")
-
-    window_duration = st.sidebar.slider(
-        "Window Duration (hours):", 
-        min_value=1.0, 
-        max_value=2.0, 
-        value=1.0, 
-        step=0.5
-    )
-    st.session_state.window_duration = window_duration
-    if "feature_adjustments" not in st.session_state:
-        st.session_state.feature_adjustments = {}
-    if "btn_version" not in st.session_state:
-        st.session_state.btn_version = 0
-
-    st.sidebar.header("🔄 Retrain Model on Custom Window")
-    retrain_enabled = st.sidebar.checkbox("Enable Custom Training Window")
-    if retrain_enabled:
-        st.sidebar.write("### Select Custom Training Time Range")
-        dataset_start = st.session_state.stream_data['timestamp'].min()
-        dataset_end = st.session_state.stream_data['timestamp'].max()
-        fixed_window_start_date = st.sidebar.date_input(
-            "Start Date",
-            value=dataset_start.date(),
-            min_value=dataset_start.date(),
-            max_value=dataset_end.date()
-        )
-        fixed_window_start_time = st.sidebar.time_input(
-            "Start Time",
-            value=dataset_start.time()
-        )
-        retrain_duration = st.sidebar.slider(
-            "Duration (days):", 
-            min_value=1, 
-            max_value=30, 
-            value=1, 
-            step=1
-        )
-        fixed_window_end_datetime = datetime.combine(
-            fixed_window_start_date, 
-            fixed_window_start_time
-        ) + timedelta(days=retrain_duration)
-        fixed_window_end_date = st.sidebar.date_input(
-            "End Date",
-            value=fixed_window_end_datetime.date(),
-            min_value=fixed_window_start_date,
-            max_value=dataset_end.date()
-        )
-        fixed_window_end_time = st.sidebar.time_input(
-            "End Time",
-            value=fixed_window_end_datetime.time()
-        )
-        fixed_start_datetime = datetime.combine(fixed_window_start_date, fixed_window_start_time)
-        fixed_end_datetime = datetime.combine(fixed_window_end_date, fixed_window_end_time)
-        if fixed_end_datetime <= fixed_start_datetime:
-            st.sidebar.error("End datetime must be after start datetime.")
-        if st.sidebar.button("🔄 Retrain Model"):
-            # Convert timestamp column to naive datetime for filtering
-            df_all_naive = df_all.copy()
-            if isinstance(df_all_naive['timestamp'].dtype, pd.DatetimeTZDtype):
-                df_all_naive['timestamp'] = df_all_naive['timestamp'].dt.tz_convert(None)
-            retrain_data = df_all_naive[
-                (df_all_naive['timestamp'] >= fixed_start_datetime) &
-                (df_all_naive['timestamp'] <= fixed_end_datetime)
-            ].copy()
-            if retrain_data.empty:
-                st.sidebar.error("No data available in the selected window for retraining.")
-            else:
-                with st.spinner("Retraining model on the selected subset..."):
-                    new_model, new_mse = train_model(retrain_data)
-                    if new_model is not None:
-                        st.session_state.model = new_model
-                        st.session_state.model_mse = new_mse
-                        st.session_state.retrained_on = (fixed_start_datetime, fixed_end_datetime)
-                        st.success(f"Model retrained on data from {fixed_start_datetime} to {fixed_end_datetime}. MSE: {new_mse:.4f}")
-                    else:
-                        st.sidebar.error("Failed to retrain the model. Check if the selected window has sufficient data.")
-    else:
-        st.sidebar.write("Polling interval: 3s (fixed)")
-
-    col1, col2 = st.columns(2)
-    with col1:
-        if not st.session_state.get("streaming", False):
-            if st.button("▶️ Start Streaming"):
-                if "top_features" not in st.session_state or not st.session_state.top_features:
-                    model = st.session_state.get("model", None)
-                    if model is not None:
-                        feature_cols = st.session_state.get("feature_columns", [])
-                        st.session_state.top_features = get_top_n_features(model, feature_cols, n=8)
-                st.session_state.streaming = True
-                st.rerun()
-        else:
-            if st.button("🛑 Stop Streaming"):
-                st.session_state.streaming = False
-                st.rerun()
-    if st.session_state.get("streaming", False):
-        st.write("**Streaming is ON.**")
-        predictions_tab_streaming(df_all)
-    else:
-        st.write("**Streaming is paused.**")
-        predictions_tab_paused(df_all)
-        
-    with st.expander("Influence Top Feature Values", expanded=True):
-        cols = st.columns(4)
-        adjustments = {}
-        for i, feat in enumerate(st.session_state.top_features):
-            key = f"adjust_{feat}"
-            val = cols[i % 4].slider(
-                feat, -20, 20,
-                value=st.session_state.feature_adjustments.get(feat, 0),
-                step=5, key=key
-            )
-            adjustments[feat] = val
-        st.session_state.feature_adjustments = adjustments
-
-        apply_key = f"apply_{st.session_state.btn_version}"
-        if st.button("Apply", key=apply_key):
-            st.session_state.adjustment_start_time = (
-                st.session_state.df_main_anomalies["timestamp"].max()
-            )
-            st.session_state.btn_version += 1
-            st.rerun()
-
-        reset_key = f"reset_{st.session_state.btn_version}"
-        if st.button("Reset", key=reset_key):
-            for feat in st.session_state.top_features:
-                st.session_state.pop(f"adjust_{feat}", None)
-            st.session_state.feature_adjustments = {
-                feat: 0 for feat in st.session_state.top_features
-            }
-            st.session_state.pop("adjustment_start_time", None)
-            st.session_state.btn_version += 1
-            st.rerun()
-
-###############################################################################
-# 9) Main App
-###############################################################################
-def main():
-    st.markdown(
-        """
-        <style>
-        h1, h2, h3, h4, h5, h6 {
-            margin-top: 0.5rem;
-            margin-bottom: 0.5rem;
-        }
-        .stMetric {
-            padding: 0rem;
-            margin: 0rem;
-        }
-        .element-container .stPlotlyChart {
-            margin: 0rem 0rem;
-            padding: 0rem 0rem;
-        }
-        </style>
-        """,
-        unsafe_allow_html=True
-    )
-
-    # Center the logo using column layout
-    st.markdown(
-        f"""
-        <div style="display: flex; justify-content: center;">
-            <a href="http://www.miningfulstudio.eu/">
-                <img src="app/static/Miningful_NoBG_WhiteText.png" 
-                     alt="Miningful" 
-                     style="width:120px;" />
-            </a>
-        </div>
-        """,
-        unsafe_allow_html=True
-    )
-    st.markdown("### Predictive Maintenance Demo")
-
-    feature_columns = [
-        'shrink_raw_in_left', 'shrink_raw_in_right',
-        'shrink_raw_out_left', 'shrink_raw_out_right',
-        'paperwidth_in', 'paperwidth_out',
-
-        'temperature_in_z0', 'temperature_out_z0',
-        'temperature_in_z1', 'temperature_out_z1',
-        'temperature_in_z2', 'temperature_out_z2',
-        'temperature_in_z3', 'temperature_out_z3',
-        'temperature_in_z4', 'temperature_out_z4',
-        'temperature_in_z5', 'temperature_out_z5',
-        'temperature_in_z6', 'temperature_out_z6',
-        'temperature_in_z7', 'temperature_out_z7',
-        'temperature_in_z8', 'temperature_out_z8',
-        'temperature_in_z9', 'temperature_out_z9'
-    ]
-    st.session_state.feature_columns = feature_columns
-
-    if "stream_data" not in st.session_state:
-        st.session_state.stream_data = load_data_remote()
-    df_all = st.session_state.stream_data
-
-    if "model" not in st.session_state:
-        with st.spinner("Training Random Forest model..."):
-            model, mse = train_model(df_all)
-            st.session_state.model = model
-            st.session_state.model_mse = mse
-
-    if st.session_state.model is not None:
-        st.markdown("<span style='color:green;font-weight:bold;'>Model training complete!</span>", unsafe_allow_html=True)
-    else:
-        st.warning("Not enough data to train the model.")
-
-    if st.session_state.model is not None:
-        st.session_state.top_features = get_top_n_features(st.session_state.model, feature_columns, n=8)
-
-    if "df_main_anomalies" not in st.session_state:
-        max_ts = df_all["timestamp"].max()
-        default_window = get_sliding_window_data(df_all, timedelta(0), 1.0)
-        st.session_state["df_main_anomalies"] = predict(st.session_state.model, default_window)
-
-    if "streaming" not in st.session_state:
-        st.session_state.streaming = False
-    if "current_offset" not in st.session_state:
-        st.session_state.current_offset = timedelta(0)
-
-    # Updated tab names
-    tab1, tab2, tab3 = st.tabs(["Monitor", "Predictions", "Data Exploration"])
-    with tab1:
-        predictions_tab_controller(df_all)  # 'Monitor' tab
-    with tab2:
-        model_performance_tab(df_all, st.session_state.model, feature_columns)  # 'Predictions' tab
-    with tab3:
-        data_exploration_tab(df_all, st.session_state.model, feature_columns)   # 'Data Exploration' tab
-
-if __name__ == "__main__":
-    main()
+import os
+os.environ["MPLBACKEND"] = "Agg"
+os.environ["OMP_NUM_THREADS"] = "1"
+os.environ["OPENBLAS_NUM_THREADS"] = "1"
+os.environ["MKL_NUM_THREADS"] = "1"
+os.environ["NUMEXPR_NUM_THREADS"] = "1"
+
+import streamlit as st
+st.set_page_config(page_title="Predictive Maintenance Demo", layout="wide")
+from streamlit.runtime.fragment import fragment
+import pandas as pd
+import numpy as np
+import time
+from datetime import datetime, timedelta
+import plotly.express as px
+from plotly.subplots import make_subplots
+import plotly.graph_objects as go
+import math
+import boto3
+from io import StringIO
+
+
+import boto3
+from io import StringIO
+from sklearn.metrics import mean_squared_error, mean_absolute_error, r2_score
+import shap
+try:
+    from streamlit.runtime.scriptrunner import add_script_run_ctx, get_script_run_ctx
+except Exception:
+    def add_script_run_ctx(t, ctx=None): return
+    def get_script_run_ctx(): return None
+
+###############################################################################
+# Fixed Start Time Constant (for sliding window)
+###############################################################################
+FIXED_START_TIME = datetime(2023, 2, 17, 9, 23)  # Fixed start: Feb 17 at 9:23
+
+###############################################################################
+# 1) AWS Credentials and S3 client
+###############################################################################
+
+aws_access_key_id = os.getenv("AWS_ACCESS_KEY_ID") 
+aws_secret_access_key = os.getenv("AWS_SECRET_ACCESS_KEY")
+
+
+s3 = boto3.client(
+    's3',
+    region_name='eu-central-1',
+    aws_access_key_id=aws_access_key_id,
+    aws_secret_access_key=aws_secret_access_key
+)
+
+###############################################################################
+# 2) Data Loading and Model Training
+###############################################################################
+def load_data_remote():
+    obj = s3.get_object(Bucket='miningfuldemo2', Key='datirs_SK.csv')
+    data = obj['Body'].read().decode('utf-8')
+    df = pd.read_csv(StringIO(data), sep=';', parse_dates=['to_timestamp'])
+    df.rename(columns={'to_timestamp': 'timestamp'}, inplace=True)
+    df.sort_values('timestamp', inplace=True, ignore_index=True)
+    df = df[df['moisture_in_z0'] != 0]
+    return df
+
+def train_model(df: pd.DataFrame):
+    """
+    Trains a RandomForestRegressor using the *new* feature column names.
+    We use 'moisture_in_z0' as our target, which remains unchanged in the new CSV.
+    """
+    from sklearn.ensemble import RandomForestRegressor
+    from sklearn.model_selection import train_test_split
+    # Updated feature column list
+    feature_columns = [
+        'shrink_raw_in_left', 'shrink_raw_in_right',
+        'shrink_raw_out_left', 'shrink_raw_out_right',
+        'paperwidth_in', 'paperwidth_out',
+
+        'temperature_in_z0', 'temperature_out_z0',
+        'temperature_in_z1', 'temperature_out_z1',
+        'temperature_in_z2', 'temperature_out_z2',
+        'temperature_in_z3', 'temperature_out_z3',
+        'temperature_in_z4', 'temperature_out_z4',
+        'temperature_in_z5', 'temperature_out_z5',
+        'temperature_in_z6', 'temperature_out_z6',
+        'temperature_in_z7', 'temperature_out_z7',
+        'temperature_in_z8', 'temperature_out_z8',
+        'temperature_in_z9', 'temperature_out_z9'
+    ]
+    target_column = 'moisture_in_z0'  # remains the same
+
+    # Filter out rows missing *any* of the required columns (features + target)
+    df_model = df.dropna(subset=feature_columns + [target_column])
+    if df_model.empty:
+        return None, None  # No data to train on
+
+    X = df_model[feature_columns]
+    y = df_model[target_column]
+
+    X_train, X_test, y_train, y_test = train_test_split(
+        X, y, test_size=0.2, random_state=42
+    )
+    model = RandomForestRegressor(random_state=42)
+    model.fit(X_train, y_train)
+
+    predictions = model.predict(X_test)
+    mse = mean_squared_error(y_test, predictions)
+    return model, mse
+
+###############################################################################
+# 3) Sliding Window Helper
+###############################################################################
+def get_sliding_window_data(df: pd.DataFrame, offset: timedelta, window_duration_hours: float) -> pd.DataFrame:
+    """
+    Returns the data between:
+      window_start = FIXED_START_TIME + offset 
+      window_end   = window_start + window_duration (in hours)
+    """
+    window_start = FIXED_START_TIME + offset
+    window_end = window_start + timedelta(hours=window_duration_hours)
+    if isinstance(df['timestamp'].dtype, pd.DatetimeTZDtype):
+        ts = df['timestamp'].dt.tz_convert(None)
+    else:
+        ts = df['timestamp']
+    return df[(ts >= window_start) & (ts <= window_end)]
+
+###############################################################################
+# 4) Prediction & Plotting Utilities
+###############################################################################
+def predict(model, data_window: pd.DataFrame) -> pd.DataFrame:
+    """
+    Use the trained model to predict 'predicted_moisture' from the *new* feature columns.
+    Force predicted moisture to 0 if the actual (moisture_in_z0) is 0.
+    """
+    if model is None or data_window.empty:
+        return data_window
+
+    # Same updated feature columns used in train_model
+    feature_columns = [
+        'shrink_raw_in_left', 'shrink_raw_in_right',
+        'shrink_raw_out_left', 'shrink_raw_out_right',
+        'paperwidth_in', 'paperwidth_out',
+
+        'temperature_in_z0', 'temperature_out_z0',
+        'temperature_in_z1', 'temperature_out_z1',
+        'temperature_in_z2', 'temperature_out_z2',
+        'temperature_in_z3', 'temperature_out_z3',
+        'temperature_in_z4', 'temperature_out_z4',
+        'temperature_in_z5', 'temperature_out_z5',
+        'temperature_in_z6', 'temperature_out_z6',
+        'temperature_in_z7', 'temperature_out_z7',
+        'temperature_in_z8', 'temperature_out_z8',
+        'temperature_in_z9', 'temperature_out_z9'
+    ]
+    target_column = 'moisture_in_z0'
+
+    # Drop rows where *any* of the required features are missing
+    X = data_window[feature_columns].dropna()
+    if X.empty:
+        return data_window
+
+    preds = model.predict(X)
+    data_window = data_window.copy()
+    data_window['predicted_moisture'] = np.nan
+    data_window.loc[X.index, 'predicted_moisture'] = preds
+
+    # Force predicted moisture to 0 if the actual moisture_in_z0 is 0
+    zero_mask = (data_window[target_column] == 0)
+    data_window.loc[zero_mask, 'predicted_moisture'] = 0
+
+    return data_window
+
+def plot_timeseries_with_prediction_interactive(
+    df: pd.DataFrame,
+    model,
+    feature_columns,
+    time_col='timestamp',
+    actual_col='moisture_in_z0',
+    predicted_col='predicted_moisture',
+    forecast=False,
+    include_actual=False,
+    overlay_df: pd.DataFrame | None = None,
+    overlay_pred_col: str = 'predicted_moisture'
+):
+    if predicted_col not in df.columns or df[predicted_col].dropna().empty:
+        st.write("No predictions to plot yet.")
+        return
+
+    base_df = df.copy()
+    if isinstance(base_df[time_col].dtype, pd.DatetimeTZDtype):
+        base_df[time_col] = base_df[time_col].dt.tz_convert(None)
+
+    odf = None
+    if overlay_df is not None:
+        odf = overlay_df.copy()
+        if time_col in odf.columns and isinstance(odf[time_col].dtype, pd.DatetimeTZDtype):
+            odf[time_col] = odf[time_col].dt.tz_convert(None)
+
+    df_filtered = base_df.dropna(subset=[predicted_col])
+    fig = go.Figure()
+
+    fig.add_trace(
+        go.Scatter(
+            x=df_filtered[time_col],
+            y=df_filtered[predicted_col],
+            mode='lines',
+            name="Predicted moisture",
+            line=dict(color="tomato")
+        )
+    )
+
+    if include_actual and actual_col in df_filtered.columns:
+        fig.add_trace(
+            go.Scatter(
+                x=df_filtered[time_col],
+                y=df_filtered[actual_col],
+                mode='lines',
+                name="Actual moisture",
+                line=dict(color="royalblue")
+            )
+        )
+
+    if odf is not None and overlay_pred_col in odf.columns and not odf[overlay_pred_col].dropna().empty:
+        odf2 = odf.dropna(subset=[overlay_pred_col]).copy()
+        fig.add_trace(
+            go.Scatter(
+                x=odf2[time_col],
+                y=odf2[overlay_pred_col],
+                mode='lines',
+                name="Prediction (adjusted)",
+                line=dict(color="green", dash="dot")
+            )
+        )
+
+    pred_window = df_filtered[predicted_col].dropna()
+    pred_nonzero = pred_window[pred_window > 0]
+    high_thr = pred_nonzero.quantile(0.90) if not pred_nonzero.empty else pred_window.quantile(0.90)
+    low_thr = pred_nonzero.quantile(0.10) if not pred_nonzero.empty else pred_window.quantile(0.10)
+    out_of_bounds = df_filtered[(df_filtered[predicted_col] > high_thr) | (df_filtered[predicted_col] < low_thr)]
+
+    fig.add_hrect(y0=low_thr, y1=high_thr, fillcolor="rgba(255,255,255,0.04)", line_width=0)
+    fig.add_hline(y=high_thr, line_color="rgba(200,200,200,0.5)", line_dash="dot", line_width=1.5)
+    fig.add_hline(y=low_thr, line_color="rgba(200,200,200,0.5)", line_dash="dot", line_width=1.5)
+
+    if not out_of_bounds.empty:
+        fig.add_trace(
+            go.Scatter(
+                x=out_of_bounds[time_col],
+                y=out_of_bounds[predicted_col],
+                mode='markers',
+                marker=dict(color='red', size=6, symbol='circle'),
+                name="Predicted out of bounds"
+            )
+        )
+
+    fig.update_layout(height=400, margin=dict(l=20, r=20, t=50, b=20))
+    st.plotly_chart(fig, use_container_width=True)
+
+
+def plot_distributions_custom(df: pd.DataFrame, columns_to_plot: list):
+    if not columns_to_plot:
+        st.write("No columns selected.")
+        return
+    num_cols = len(columns_to_plot)
+    fig = make_subplots(rows=1, cols=num_cols, subplot_titles=columns_to_plot)
+    for i, col in enumerate(columns_to_plot, start=1):
+        if df[col].dropna().empty:
+            fig.add_annotation(
+                text=f"No data for {col}",
+                xref=f"x{i} domain", yref=f"y{i} domain",
+                showarrow=False, row=1, col=i
+            )
+        else:
+            fig.add_trace(
+                go.Histogram(
+                    x=df[col].dropna(),
+                    histnorm='density',
+                    name=col,
+                    marker_color='royalblue',
+                    opacity=0.75,
+                    showlegend=False
+                ),
+                row=1, col=i
+            )
+    fig.update_layout(barmode='overlay', height=400)
+    st.plotly_chart(fig, use_container_width=True)
+
+def plot_correlation_custom(df: pd.DataFrame, columns_to_plot: list):
+    if not columns_to_plot:
+        st.write("No columns selected for correlation.")
+        return
+    sub_df = df[columns_to_plot].dropna()
+    if sub_df.shape[1] < 2:
+        st.write("Not enough columns selected for correlation heatmap.")
+        return
+    corr = sub_df.corr()
+    custom_colorscale = [[0, 'royalblue'], [0.5, 'white'], [1, 'tomato']]
+    fig = go.Figure(data=go.Heatmap(
+        z=corr.values,
+        x=corr.columns,
+        y=corr.index,
+        colorscale=custom_colorscale
+    ))
+    fig.update_layout(title="Correlation Heatmap (Selected Columns)", height=400)
+    st.plotly_chart(fig, use_container_width=True)
+
+def plot_distribution_comparison_2x4(df_all: pd.DataFrame, df_window: pd.DataFrame, columns: list):
+    """
+    Compare the distributions of selected numeric columns in the full dataset
+    (df_all) vs. the current window (df_window), using probability density
+    rather than absolute counts.
+
+    We use histnorm='probability density' so that the integral of each histogram is 1, rather than counting the raw number of samples.
+    """
+    if not columns:
+        st.write("No columns selected for distribution comparison.")
+        return
+
+    n = len(columns)
+    rows = math.ceil(n / 4)
+    fig = make_subplots(rows=rows, cols=4, subplot_titles=columns)
+
+    for i, col in enumerate(columns, start=1):
+        row = math.ceil(i / 4)
+        col_pos = i - (row - 1) * 4
+
+        # Plot the overall distribution for the column (density normalized)
+        if col in df_all.columns and pd.api.types.is_numeric_dtype(df_all[col]):
+            fig.add_trace(
+                go.Histogram(
+                    x=df_all[col].dropna(),
+                    histnorm='probability density',
+                    name='Overall',
+                    marker_color='royalblue',
+                    opacity=0.6,
+                    showlegend=(i == 1)
+                ),
+                row=row,
+                col=col_pos
+            )
+
+        # Plot the window distribution for the column (density normalized)
+        if col in df_window.columns and pd.api.types.is_numeric_dtype(df_window[col]):
+            fig.add_trace(
+                go.Histogram(
+                    x=df_window[col].dropna(),
+                    histnorm='probability density',
+                    name='Window',
+                    marker_color='tomato',
+                    opacity=0.6,
+                    showlegend=(i == 1)
+                ),
+                row=row,
+                col=col_pos
+            )
+
+        # Label the x-axis with the column name
+        fig.update_xaxes(title_text=col, row=row, col=col_pos)
+
+    # Overlay the histograms so they can be compared easily
+    fig.update_layout(barmode='overlay', height=400 * rows)
+
+    # Set to True so the chart fills the entire horizontal space of the container
+    st.plotly_chart(fig, use_container_width=True)
+
+def plot_features_stacked_synced_scale(df: pd.DataFrame, features: list, y_range: tuple[float, float], time_col: str = "timestamp", z_threshold: float = 3.0):
+    df_plot = df.copy()
+    if isinstance(df_plot[time_col].dtype, pd.DatetimeTZDtype):
+        df_plot[time_col] = df_plot[time_col].dt.tz_convert(None)
+    n = len(features)
+    if n == 0:
+        st.write("No key variables to display.")
+        return
+
+    color_palette = [
+        "royalblue",      # Blue
+        "tomato",         # Red-orange
+        "mediumseagreen", # Green
+        "mediumpurple",   # Purple
+        "darkorange",     # Orange
+        "steelblue",      # Steel blue
+        "indianred",      # Indian red
+        "darkturquoise"   # Turquoise
+    ]
+    
+    outlier_colors = [
+        "darkblue",
+        "darkred",
+        "darkgreen",
+        "indigo",
+        "darkorange",
+        "midnightblue",
+        "maroon",
+        "teal"
+    ]
+
+    fig = make_subplots(rows=n, cols=1, shared_xaxes=True, subplot_titles=features)
+    
+    for i, feat in enumerate(features, start=1):
+        if feat in df_plot.columns and not df_plot[feat].dropna().empty:
+            line_color = color_palette[(i-1) % len(color_palette)]
+            outlier_color = outlier_colors[(i-1) % len(outlier_colors)]
+            
+            fig.add_trace(
+                go.Scatter(
+                    x=df_plot[time_col], 
+                    y=df_plot[feat], 
+                    mode="lines", 
+                    name=feat, 
+                    line=dict(color=line_color, width=2)
+                ),
+                row=i, col=1
+            )
+            
+            feat_data = df_plot[[time_col, feat]].dropna()
+            if not feat_data.empty:
+                values = feat_data[feat].values
+                mean_val = np.mean(values)
+                std_val = np.std(values)
+                
+                if std_val > 0:
+                    z_scores = np.abs((values - mean_val) / std_val)
+                    outlier_mask = z_scores > z_threshold
+                    outliers = feat_data[outlier_mask]
+                    
+                    if not outliers.empty:
+                        fig.add_trace(
+                            go.Scatter(
+                                x=outliers[time_col], 
+                                y=outliers[feat], 
+                                mode="markers",
+                                name=f"{feat} outliers",
+                                marker=dict(
+                                    color="red", 
+                                    size=8, 
+                                    symbol="x", 
+                                    line=dict(width=1.5, color=outlier_color)
+                                ),
+                                showlegend=False
+                            ),
+                            row=i, col=1
+                        )
+                
+                feat_min = float(values.min())
+                feat_max = float(values.max())
+                
+                if feat_min == feat_max:
+                    delta = 1.0 if feat_min == 0 else abs(feat_min) * 0.1
+                    feat_min -= delta
+                    feat_max += delta
+                else:
+                    padding = (feat_max - feat_min) * 0.05
+                    feat_min -= padding
+                    feat_max += padding
+                
+                fig.update_yaxes(range=[feat_min, feat_max], row=i, col=1)
+
+    fig.update_layout(
+        height=max(180 * n, 420), 
+        showlegend=False, 
+        margin=dict(l=20, r=20, t=50, b=20), 
+        hovermode="x unified",
+        plot_bgcolor='rgba(0,0,0,0)',
+        paper_bgcolor='rgba(0,0,0,0)'
+    )
+    st.plotly_chart(fig, use_container_width=True)
+    
+def plot_feature_importances(model, feature_columns, top_n=None):
+    importances = None
+    if hasattr(model, "feature_importances_"):
+        importances = np.asarray(model.feature_importances_, dtype=float)
+    elif hasattr(model, "coef_"):
+        importances = np.abs(np.ravel(model.coef_).astype(float))
+    else:
+        st.write("Model does not provide feature importances.")
+        return
+
+    k = min(len(importances), len(feature_columns))
+    df_imp = pd.DataFrame({
+        "feature": feature_columns[:k],
+        "importance": importances[:k]
+    }).dropna()
+
+    df_imp = df_imp.sort_values("importance", ascending=False)
+    if top_n is not None:
+        df_imp = df_imp.head(top_n)
+
+    df_imp = df_imp.sort_values("importance", ascending=True)
+    fig = px.bar(df_imp, x="importance", y="feature", orientation="h", title="Feature Importances on full dataset (RandomForest)")
+    fig.update_yaxes(title="Features", categoryorder="array", categoryarray=df_imp["feature"].tolist())
+    fig.update_xaxes(title="Importance")
+    fig.update_layout(margin=dict(l=160, r=24, t=40, b=24), height=max(40 * len(df_imp) + 120, 320), bargap=0.2)
+    st.plotly_chart(fig, use_container_width=True)
+    
+def plot_anomaly_detection_graph(df: pd.DataFrame, anomaly_cols: list):
+    fig = go.Figure()
+    colors = px.colors.qualitative.Plotly
+    for i, col in enumerate(anomaly_cols):
+        color = colors[i % len(colors)]
+        normal = df[~df[f"{col}_anomaly"]]
+        anomalous = df[df[f"{col}_anomaly"]]
+        fig.add_trace(
+            go.Scatter(
+                x=normal['timestamp'], 
+                y=normal[col],
+                mode='lines',
+                name=f"{col} Normal",
+                line=dict(color=color)
+            )
+        )
+        fig.add_trace(
+            go.Scatter(
+                x=anomalous['timestamp'], 
+                y=anomalous[col],
+                mode='markers',
+                name=f"{col} Anomaly",
+                marker=dict(color=color, size=10, symbol='x', line=dict(width=1, color='black'))
+            )
+        )
+    fig.update_layout(title="Anomaly Detection Over Time", height=300)
+    st.plotly_chart(fig, use_container_width=True)
+
+def plot_features_2x4_subplots_anomaly(df: pd.DataFrame, features: list):
+    df["timestamp"] = pd.to_datetime(df["timestamp"], utc=True).dt.tz_convert(None)
+    fig = make_subplots(rows=2, cols=4, subplot_titles=features)
+    row_col_map = [(1,1), (1,2), (1,3), (1,4), (2,1), (2,2), (2,3), (2,4)]
+    for i, feat in enumerate(features):
+        row, col = row_col_map[i]
+        anom_col = f"{feat}_anomaly"
+        mask_anom = df.get(anom_col, False)
+        fig.add_trace(
+            go.Scatter(
+                x=df["timestamp"],
+                y=df[feat],
+                mode="lines",
+                name=f"{feat} (all)",
+                line=dict(color="royalblue")
+            ),
+            row=row, col=col
+        )
+        df_anom = df[mask_anom]
+        if not df_anom.empty:
+            fig.add_trace(
+                go.Scatter(
+                    x=df_anom["timestamp"],
+                    y=df_anom[feat],
+                    mode="markers",
+                    name=f"{feat} (anomaly)",
+                    marker=dict(color="tomato", size=10, symbol="x", line=dict(color="black", width=1))
+                ),
+                row=row, col=col
+            )
+    for axis_name in fig.layout:
+        if axis_name.startswith("xaxis"):
+            fig.layout[axis_name].rangebreaks = [dict(pattern="day of week", bounds=["sat", "sun"])]
+            fig.layout[axis_name].type = "date"
+    fig.update_layout(
+        autosize=False,
+        width=1200,
+        height=400,
+        showlegend=False,
+        title_text="Key Variables (Sliding Window, Skip Weekends)",
+        margin=dict(l=20, r=20, t=50, b=20)
+    )
+    st.plotly_chart(fig, use_container_width=True)
+
+def detect_anomalies_for_features(df: pd.DataFrame, features: list, z_threshold=3.0) -> pd.DataFrame:
+    df_out = df.copy()
+    for feat in features:
+        if feat in df_out.columns and pd.api.types.is_numeric_dtype(df_out[feat]):
+            mean_ = df_out[feat].mean()
+            std_ = df_out[feat].std()
+            if std_ == 0:
+                df_out[f"{feat}_anomaly"] = False
+            else:
+                zscores = (df_out[feat] - mean_) / std_
+                df_out[f"{feat}_anomaly"] = (zscores.abs() > z_threshold)
+    anomaly_cols = [f"{f}_anomaly" for f in features if f"{f}_anomaly" in df_out.columns]
+    if anomaly_cols:
+        df_out["any_anomaly"] = df_out[anomaly_cols].any(axis=1)
+    else:
+        df_out["any_anomaly"] = False
+    return df_out
+
+def compute_performance_metrics(df: pd.DataFrame, target_col: str = "moisture_in_z0", pred_col: str = "predicted_moisture") -> dict:
+    df_valid = df.dropna(subset=[target_col, pred_col])
+    if df_valid.empty:
+        return {"mse": None, "mae": None, "mape": None, "r2": None}
+    y_true = df_valid[target_col]
+    y_pred = df_valid[pred_col]
+    mse_val = mean_squared_error(y_true, y_pred)
+    mae_val = mean_absolute_error(y_true, y_pred)
+    r2_val  = r2_score(y_true, y_pred)
+    mape_val = np.mean(np.abs((y_true - y_pred) / np.where(y_true != 0, y_true, 1))) * 100
+    return {"mse": mse_val, "mae": mae_val, "mape": mape_val, "r2": r2_val}
+
+def get_top_n_features(model, feature_names, n=8):
+    if not hasattr(model, 'feature_importances_'):
+        return []
+    importances = model.feature_importances_
+    indices_desc = np.argsort(importances)[::-1]
+    top_indices = indices_desc[:n]
+    return [feature_names[i] for i in top_indices]
+
+def apply_feature_adjustments_preview(data_window: pd.DataFrame) -> pd.DataFrame:
+    adjusted_df = data_window.copy()
+    feature_adjustments = st.session_state.get("feature_adjustments", {})
+    if not feature_adjustments:
+        return adjusted_df
+    if isinstance(adjusted_df["timestamp"].dtype, pd.DatetimeTZDtype):
+        adjusted_df["timestamp"] = adjusted_df["timestamp"].dt.tz_convert(None)
+    for feat, adj in feature_adjustments.items():
+        if feat in adjusted_df.columns and adj != 0:
+            adjusted_df[feat] = adjusted_df[feat] * (1 + adj / 100.0)
+    return adjusted_df
+
+def apply_future_feature_adjustments(data_window: pd.DataFrame) -> pd.DataFrame:
+    adjusted_df = data_window.copy()
+
+    feature_adjustments = st.session_state.get("feature_adjustments", {})
+    if not any(adj != 0 for adj in feature_adjustments.values()):
+        return adjusted_df
+
+    adj_start = st.session_state.get("adjustment_start_time")
+    if adj_start is None:
+        adj_start = adjusted_df["timestamp"].max()
+
+    if isinstance(adj_start, pd.Timestamp) and adj_start.tzinfo is not None:
+        adj_start = adj_start.tz_convert(None)
+
+    if isinstance(adjusted_df["timestamp"].dtype, pd.DatetimeTZDtype):
+        adjusted_df["timestamp"] = adjusted_df["timestamp"].dt.tz_convert(None)
+
+    for feat, adj in feature_adjustments.items():
+        if feat in adjusted_df.columns and adj != 0:
+            mask = adjusted_df["timestamp"] > adj_start
+            adjusted_df.loc[mask, feat] = adjusted_df.loc[mask, feat] * (1 + adj / 100.0)
+
+    return adjusted_df
+
+
+###############################################################################
+# 5) Data Exploration Tab
+###############################################################################
+
+def model_fingerprint(model, feature_columns):
+    try:
+        params = model.get_params(deep=False)
+    except Exception:
+        params = {}
+    fi = getattr(model, "feature_importances_", None)
+    payload = (
+        model.__class__.__name__,
+        params,
+        tuple(feature_columns),
+        None if fi is None else np.round(np.asarray(fi), 8).tolist()
+    )
+    return hashlib.sha1(pickle.dumps(payload)).hexdigest()
+
+def generate_shap_beeswarm_png_to_file(df_all, feature_columns, model, cache_dir=".shap_cache2", bgc=None, fgc=None):
+    import shap
+    print("SHAP: Generating beeswarm plot for feature importances...")
+    if model is None or not feature_columns:
+        print("SHAP: No model or feature columns available.")
+        return None
+    os.makedirs(cache_dir, exist_ok=True)
+    key = model_fingerprint(model, feature_columns)
+    path = os.path.join(cache_dir, f"shap_bee_{key}.png")
+    if os.path.exists(path):
+        print(f"SHAP: Using cached file {path}")
+        return path
+    X = df_all[feature_columns].select_dtypes(include=[np.number]).dropna()
+    if len(X) == 0:
+        print("SHAP: No valid data available for SHAP computation.")
+        return None
+    if hasattr(model, "feature_importances_") and len(getattr(model, "feature_importances_", [])) == len(feature_columns):
+        order_all = pd.Series(model.feature_importances_, index=feature_columns).sort_values(ascending=False).index.tolist()
+    else:
+        order_all = st.session_state.get("feature_importance_order", feature_columns)
+    keep = [c for c in order_all if c in X.columns][:8]
+    if not keep:
+        print("SHAP: No features to keep for SHAP computation.")
+        return None
+    X = X[keep]
+    n_rows = min(len(X), 4000)
+    X_sample = X.sample(n_rows, random_state=21)
+    bg_rows = min(len(X_sample), 800)
+    bg = X_sample.sample(bg_rows, random_state=37)
+    explainer = shap.Explainer(model, bg)
+    shap_values = explainer(X_sample, check_additivity=False)
+    if bgc is None:
+        bgc = "#0E1117"
+    if fgc is None:
+        fgc = "#FFFFFF"
+    with mpl.rc_context({"figure.facecolor": bgc, "savefig.facecolor": bgc, "axes.facecolor": bgc, "axes.edgecolor": fgc, "axes.labelcolor": fgc, "xtick.color": fgc, "ytick.color": fgc, "text.color": fgc}):
+        fig = plt.figure(figsize=(12, 4.4), dpi=120)
+        shap.summary_plot(shap_values, X_sample, max_display=len(keep), sort=False, show=False, plot_size=(12, 4.4))
+        ax = plt.gca()
+        ax.set_facecolor(bgc)
+        for s in ax.spines.values():
+            s.set_color(fgc)
+        ax.tick_params(colors=fgc)
+        for t in ax.get_xticklabels() + ax.get_yticklabels():
+            t.set_color(fgc)
+        plt.tight_layout()
+        fig.savefig(path, format="png", bbox_inches="tight")
+        plt.close(fig)
+    print(f"SHAP: Generated SHAP beeswarm plot and saved to {path}")
+    return path
+
+def kickoff_shap_precompute(df_all, feature_columns, model, cache_dir=".shap_cache"):
+    if model is None:
+        return
+    os.makedirs(cache_dir, exist_ok=True)
+    key = model_fingerprint(model, feature_columns)
+    path = os.path.join(cache_dir, f"shap_bee_{key}.png")
+    st.session_state["shap_cache_path"] = path
+    if os.path.exists(path):
+        st.session_state["shap_ready"] = True
+        st.session_state.pop("shap_building_key", None)
+        return
+    if st.session_state.get("shap_building_key") == key:
+        return
+    st.session_state["shap_building_key"] = key
+    st.session_state["shap_ready"] = False
+    bgc = st.get_option("theme.backgroundColor") or "#0E1117"
+    fgc = st.get_option("theme.textColor") or "#FFFFFF"
+    def _worker(df_copy, feats, model, cd, _bgc, _fgc):
+        generate_shap_beeswarm_png_to_file(df_copy, feats, model, cache_dir=cd, bgc=_bgc, fgc=_fgc)
+    t = threading.Thread(target=_worker, args=(df_all.copy(), list(feature_columns), model, cache_dir, bgc, fgc), daemon=True, name=f"shap-{key[:8]}")
+    t.start()
+
+def render_shap_beeswarm_section(df_all, feature_columns, model, cache_dir=".shap_cache"):
+    kickoff_shap_precompute(df_all, feature_columns, model, cache_dir)
+    p = st.session_state.get("shap_cache_path", None)
+    ph = st.empty()
+    if p and os.path.exists(p):
+        st.session_state["shap_ready"] = True
+        ph.image(p, use_container_width=True)
+    else:
+        st.session_state["shap_ready"] = False
+        ph.info("Precomputing SHAP…")
+        last = st.session_state.get("shap_last_poll", 0.0)
+        now = time.time()
+        if now - last >= 0.7:
+            st.session_state["shap_last_poll"] = now
+            st.rerun()
+
+
+
+@fragment
+def data_exploration_tab(df_all: pd.DataFrame, model, feature_columns):
+    if "top_features" not in st.session_state or not st.session_state.top_features:
+        if model is not None and "feature_columns" in st.session_state:
+            st.session_state.top_features = get_top_n_features(model, st.session_state.feature_columns, n=8)
+
+    window_duration = st.session_state.window_duration
+    current_offset = st.session_state.get("current_offset", timedelta(0))
+    data_window = get_sliding_window_data(df_all, current_offset, window_duration)
+    default_top_features = st.session_state.get("top_features", None)
+
+    def _mark_explore_active():
+        st.session_state["active_tab_name"] = "Data Exploration"
+
+    analysis_options = [
+        "Correlation Heatmap (Full Dataset)",
+        "Window Distribution Comparison",
+        "Anomaly Detection (Window)",
+        "Feature Importances",
+        "SHAP Summary (beeswarm)",
+        "Dataframe & Anomalies (Last 5 Rows)"
+    ]
+    selected_analyses = st.multiselect(
+        "Select Analyses to Display",
+        analysis_options,
+        default=[
+            "Window Distribution Comparison",
+            "Anomaly Detection (Window)",
+            "Feature Importances",
+            "SHAP Summary (beeswarm)",
+            "Correlation Heatmap (Full Dataset)",
+            "Dataframe & Anomalies (Last 5 Rows)"
+        ],
+        key="explore_analyses",
+        on_change=_mark_explore_active
+    )
+
+    correlation_selected = "Correlation Heatmap (Full Dataset)" in selected_analyses
+    feature_importances_selected = "Feature Importances" in selected_analyses
+
+    if correlation_selected and feature_importances_selected:
+        left_col, right_col = st.columns(2)
+        with left_col:
+            numeric_cols = df_all.select_dtypes(include=[np.number]).columns.tolist()
+            default_corr = default_top_features if default_top_features and len(default_top_features) >= 2 else (numeric_cols[:5] if len(numeric_cols) >= 5 else numeric_cols)
+            chosen_corr_cols = st.multiselect("Columns for correlation heatmap", numeric_cols, default=default_corr, key="corr_cols_expl")
+            st.write("#### Correlation Heatmap")
+            plot_correlation_custom(df_all, chosen_corr_cols)
+        with right_col:
+            st.write("#### Feature Importances (Model)")
+            plot_feature_importances(model, feature_columns, top_n=10)
+    elif correlation_selected:
+        numeric_cols = df_all.select_dtypes(include=[np.number]).columns.tolist()
+        default_corr = default_top_features if default_top_features and len(default_top_features) >= 2 else (numeric_cols[:5] if len(numeric_cols) >= 5 else numeric_cols)
+        chosen_corr_cols = st.multiselect("Columns for correlation heatmap", numeric_cols, default=default_corr, key="corr_cols_only")
+        st.write("#### Correlation Heatmap")
+        plot_correlation_custom(df_all, chosen_corr_cols)
+    elif feature_importances_selected:
+        st.write("#### Feature Importances (Model)")
+        plot_feature_importances(model, feature_columns, top_n=10)
+
+    if "Window Distribution Comparison" in selected_analyses:
+        st.write("### Window Distribution Comparison")
+        default_dist_cols = default_top_features if default_top_features and len(default_top_features) >= 2 else ['raw_in_left', 'raw_in_right', 'raw_out_left', 'raw_out_right']
+        selected_cols = st.multiselect("Select columns for distribution plots", df_all.select_dtypes(include=[np.number]).columns.tolist(), default=default_dist_cols, key="dist_cols")
+        plot_distribution_comparison_2x4(df_all, data_window, selected_cols)
+
+    if "Anomaly Detection (Window)" in selected_analyses:
+        st.write("### Anomaly Detection (Current Window)")
+        with st.form("anomaly_form"):
+            numeric_cols = data_window.select_dtypes(include=[np.number]).columns.tolist()
+            default_top_features_local = st.session_state.get("top_features", None)
+            default_anomaly = (
+                default_top_features_local[:4]
+                if default_top_features_local and len(default_top_features_local) >= 4
+                else (default_top_features_local if default_top_features_local else (numeric_cols[:1] if numeric_cols else []))
+            )
+            selected_anomaly_cols = st.multiselect(
+                "Columns to analyze for anomalies (Z-score):",
+                numeric_cols,
+                default=default_anomaly
+            )
+            z_threshold = st.slider("Z-score threshold:", 2.0, 5.0, 3.0, 0.1)
+            update_button = st.form_submit_button("Update Anomalies")
+
+        if update_button and selected_anomaly_cols:
+            anomalies_df = detect_anomalies_for_features(data_window, selected_anomaly_cols, z_threshold=z_threshold)
+            anomaly_rate = anomalies_df['any_anomaly'].mean()
+            st.write(f"**Anomaly Rate (Window)**: {anomaly_rate*100:.2f}%")
+            anomaly_rows = anomalies_df[anomalies_df['any_anomaly'] == True]
+            if not anomaly_rows.empty:
+                st.write("**Anomalous rows (up to 20 displayed)**:")
+                st.dataframe(anomaly_rows.head(20))
+            else:
+                st.write("No anomalies found with current threshold and columns.")
+            plot_anomaly_detection_graph(anomalies_df, selected_anomaly_cols)
+
+    if "Dataframe & Anomalies (Last 5 Rows)" in selected_analyses:
+        st.write("### Dataframe & Anomalies (Last 5 Rows)")
+        rf_model = st.session_state.get("model", None)
+        window_with_preds = predict(rf_model, data_window)
+        top_features = st.session_state.get("top_features", [])
+        anomalies_df = detect_anomalies_for_features(window_with_preds, top_features, z_threshold=3.0)
+        def highlight_anomaly_row(row):
+            return ["background-color: yellow" if row.get("any_anomaly", False) else "" for _ in row]
+        df_last5 = anomalies_df.sort_values('timestamp').tail(5)
+        cols = list(df_last5.columns)
+        desired_order = []
+        if 'moisture_in_z0' in cols:
+            desired_order.append('moisture_in_z0')
+        if 'predicted_moisture' in cols:
+            desired_order.append('predicted_moisture')
+        if 'timestamp' in cols:
+            desired_order.append('timestamp')
+        for col in cols:
+            if col not in desired_order:
+                desired_order.append(col)
+        df_last5 = df_last5[desired_order]
+        st.write(df_last5.style.apply(highlight_anomaly_row, axis=1))
+
+    if "SHAP Summary (beeswarm)" in selected_analyses:
+        render_shap_beeswarm_section(df_all, feature_columns, model)
+
+
+###############################################################################
+# 6) Predictions Tabs (Streaming and Paused)
+###############################################################################
+@fragment(run_every=3)
+def predictions_tab_streaming(df_all: pd.DataFrame):
+    df_all["timestamp"] = pd.to_datetime(df_all["timestamp"], utc=True).dt.tz_convert(None)
+    window_duration = st.session_state.window_duration
+    if "current_offset" not in st.session_state:
+        st.session_state.current_offset = timedelta(0)
+    data_window = get_sliding_window_data(df_all, st.session_state.current_offset, window_duration)
+
+    rf_model = st.session_state.get("model", None)
+
+    baseline_preds = predict(rf_model, data_window)
+    top_features = st.session_state.get("top_features", [])
+
+    df_ana = detect_anomalies_for_features(baseline_preds, top_features, z_threshold=3.0)
+    st.session_state["df_main_anomalies"] = df_ana
+
+    pred_series = df_ana.get("predicted_moisture", pd.Series(dtype=float)).dropna()
+    if pred_series.empty:
+        y_range = (0.0, 1.0)
+    else:
+        ymin, ymax = float(pred_series.min()), float(pred_series.max())
+        if ymin == ymax:
+            ymin, ymax = ymin - 1.0, ymax + 1.0
+        y_range = (ymin, ymax)
+
+    adjustments_nonzero = any(v != 0 for v in st.session_state.get("feature_adjustments", {}).values())
+    overlay_df = None
+    if adjustments_nonzero:
+        preview_adjusted = apply_feature_adjustments_preview(data_window)
+        overlay_df = predict(rf_model, preview_adjusted)
+
+    st.markdown("### Predicted Moisture")
+    plot_timeseries_with_prediction_interactive(
+        df=df_ana,
+        model=rf_model,
+        feature_columns=st.session_state.get("feature_columns", []),
+        include_actual=False,
+        overlay_df=overlay_df
+    )
+
+    with st.expander("Key Variables (Top 8)"):
+        if not top_features:
+            st.warning("Top features are not computed yet. Start streaming to compute them.")
+        else:
+            plot_features_stacked_synced_scale(df_ana, top_features, y_range)
+
+    st.session_state.current_offset += timedelta(seconds=10)
+
+
+@fragment(run_every=None)
+def predictions_tab_paused(df_all: pd.DataFrame):
+    df_all = df_all.copy()
+    df_all["timestamp"] = pd.to_datetime(df_all["timestamp"], utc=True).dt.tz_convert(None)
+
+    window_duration = st.session_state.window_duration
+    current_offset = st.session_state.get("current_offset", timedelta(0))
+    data_window = get_sliding_window_data(df_all, current_offset, window_duration)
+
+    rf_model = st.session_state.get("model", None)
+
+    baseline_preds = predict(rf_model, data_window)
+    top_features = st.session_state.get("top_features", [])
+
+    df_ana = detect_anomalies_for_features(baseline_preds, top_features, z_threshold=3.0)
+
+    pred_series = df_ana.get("predicted_moisture", pd.Series(dtype=float)).dropna()
+    if pred_series.empty:
+        y_range = (0.0, 1.0)
+    else:
+        ymin, ymax = float(pred_series.min()), float(pred_series.max())
+        if ymin == ymax:
+            ymin, ymax = ymin - 1.0, ymax + 1.0
+        y_range = (ymin, ymax)
+
+    adjustments_nonzero = any(v != 0 for v in st.session_state.get("feature_adjustments", {}).values())
+    overlay_df = None
+    if adjustments_nonzero:
+        preview_adjusted = apply_feature_adjustments_preview(data_window)
+        overlay_df = predict(rf_model, preview_adjusted)
+
+    st.markdown("### Predicted Moisture")
+    plot_timeseries_with_prediction_interactive(
+        df=df_ana,
+        model=rf_model,
+        feature_columns=st.session_state.get("feature_columns", []),
+        include_actual=False,
+        overlay_df=overlay_df
+    )
+
+    with st.expander("Key Variables (Top 8)"):
+        if not top_features:
+            st.warning("Top features are not computed yet. Start streaming to compute them.")
+        else:
+            plot_features_stacked_synced_scale(df_ana, top_features, y_range)
+
+###############################################################################
+# 7) Model Performance Tab
+###############################################################################
+def model_performance_tab(df_all: pd.DataFrame, model, feature_columns):
+    if model is None:
+        st.warning("No trained model available. Please train the model first.")
+        return
+    df_all_preds = predict(model, df_all)
+    df_all_preds.rename(columns={"predicted_moisture": "predicted_moisture_full"}, inplace=True)
+    full_metrics = compute_performance_metrics(
+        df_all_preds, 
+        target_col="moisture_in_z0", 
+        pred_col="predicted_moisture_full"
+    )
+    
+    window_duration = st.session_state.window_duration
+    current_offset = st.session_state.get("current_offset", timedelta(0))
+    data_window = get_sliding_window_data(df_all, current_offset, window_duration)
+    df_window_preds = predict(model, data_window)
+    window_metrics = compute_performance_metrics(
+        df_window_preds, 
+        target_col="moisture_in_z0", 
+        pred_col="predicted_moisture"
+    )
+    
+    col1, col2 = st.columns(2)
+    
+    with col1:
+        st.markdown("<h1 style='color:white;'>Full Dataset Metrics</h1>", unsafe_allow_html=True)
+        if full_metrics["mse"] is None:
+            st.write("No valid rows for full-dataset metric computation.")
+        else:
+            st.markdown(f"<h2 style='color:tomato;'>MAE (Full): {full_metrics['mae']:.4f}</h2>", unsafe_allow_html=True)
+            st.markdown(f"<h2 style='color:tomato;'>MAPE (Full): {full_metrics['mape']:.2f}%</h2>", unsafe_allow_html=True)
+            st.markdown(f"<h3 style='color:royalblue;'>MSE (Full): {full_metrics['mse']:.4f}</h3>", unsafe_allow_html=True)
+            st.markdown(f"<h3 style='color:royalblue;'>R² (Full): {full_metrics['r2']:.4f}</h3>", unsafe_allow_html=True)
+    
+    with col2:
+        st.markdown("<h1 style='color:white;'>Sliding Window Metrics</h1>", unsafe_allow_html=True)
+        if window_metrics["mse"] is None:
+            st.write("No valid rows in the sliding window for metric computation.")
+        else:
+            st.markdown(f"<h2 style='color:tomato;'>MAE (Window): {window_metrics['mae']:.4f}</h2>", unsafe_allow_html=True)
+            st.markdown(f"<h2 style='color:tomato;'>MAPE (Window): {window_metrics['mape']:.2f}%</h2>", unsafe_allow_html=True)
+            st.markdown(f"<h3 style='color:royalblue;'>MSE (Window): {window_metrics['mse']:.4f}</h3>", unsafe_allow_html=True)
+            st.markdown(f"<h3 style='color:royalblue;'>R² (Window): {window_metrics['r2']:.4f}</h3>", unsafe_allow_html=True)
+            
+    st.markdown("### Sliding Window: Actual vs. Predicted")
+    if df_window_preds["predicted_moisture"].dropna().empty:
+        st.write("No valid predictions for the sliding window.")
+    else:
+        fig_window = px.line(
+            df_window_preds.dropna(subset=["predicted_moisture", "moisture_in_z0"]),
+            x="timestamp",
+            y=["moisture_in_z0", "predicted_moisture"],
+            labels={"value": "Moisture", "variable": "Series", "timestamp": "Time"},
+            title="Sliding Window: Actual vs. Predicted Moisture",
+            color_discrete_sequence=["royalblue", "tomato"]
+        )
+        fig_window.update_layout(height=400, margin=dict(l=20, r=20, t=50, b=20))
+        st.plotly_chart(fig_window, use_container_width=True)
+
+    if "retrained_on" in st.session_state:
+        retrain_start, retrain_end = st.session_state.retrained_on
+        st.markdown(f"**Model was retrained on data from {retrain_start} to {retrain_end}.**")
+
+
+###############################################################################
+# 8) Predictions Tab Controller
+###############################################################################
+def predictions_tab_controller(df_all: pd.DataFrame):
+    st.sidebar.header("⚙️ Configuration")
+
+    window_duration = st.sidebar.slider(
+        "Window Duration (hours):", 
+        min_value=1.0, 
+        max_value=2.0, 
+        value=1.0, 
+        step=0.5
+    )
+    st.session_state.window_duration = window_duration
+    if "feature_adjustments" not in st.session_state:
+        st.session_state.feature_adjustments = {}
+    if "btn_version" not in st.session_state:
+        st.session_state.btn_version = 0
+
+    st.sidebar.header("🔄 Retrain Model on Custom Window")
+    retrain_enabled = st.sidebar.checkbox("Enable Custom Training Window")
+    if retrain_enabled:
+        st.sidebar.write("### Select Custom Training Time Range")
+        dataset_start = st.session_state.stream_data['timestamp'].min()
+        dataset_end = st.session_state.stream_data['timestamp'].max()
+        fixed_window_start_date = st.sidebar.date_input(
+            "Start Date",
+            value=dataset_start.date(),
+            min_value=dataset_start.date(),
+            max_value=dataset_end.date()
+        )
+        fixed_window_start_time = st.sidebar.time_input(
+            "Start Time",
+            value=dataset_start.time()
+        )
+        retrain_duration = st.sidebar.slider(
+            "Duration (days):", 
+            min_value=1, 
+            max_value=30, 
+            value=1, 
+            step=1
+        )
+        fixed_window_end_datetime = datetime.combine(
+            fixed_window_start_date, 
+            fixed_window_start_time
+        ) + timedelta(days=retrain_duration)
+        fixed_window_end_date = st.sidebar.date_input(
+            "End Date",
+            value=fixed_window_end_datetime.date(),
+            min_value=fixed_window_start_date,
+            max_value=dataset_end.date()
+        )
+        fixed_window_end_time = st.sidebar.time_input(
+            "End Time",
+            value=fixed_window_end_datetime.time()
+        )
+        fixed_start_datetime = datetime.combine(fixed_window_start_date, fixed_window_start_time)
+        fixed_end_datetime = datetime.combine(fixed_window_end_date, fixed_window_end_time)
+        if fixed_end_datetime <= fixed_start_datetime:
+            st.sidebar.error("End datetime must be after start datetime.")
+        if st.sidebar.button("🔄 Retrain Model"):
+            # Convert timestamp column to naive datetime for filtering
+            df_all_naive = df_all.copy()
+            if isinstance(df_all_naive['timestamp'].dtype, pd.DatetimeTZDtype):
+                df_all_naive['timestamp'] = df_all_naive['timestamp'].dt.tz_convert(None)
+            retrain_data = df_all_naive[
+                (df_all_naive['timestamp'] >= fixed_start_datetime) &
+                (df_all_naive['timestamp'] <= fixed_end_datetime)
+            ].copy()
+            if retrain_data.empty:
+                st.sidebar.error("No data available in the selected window for retraining.")
+            else:
+                with st.spinner("Retraining model on the selected subset..."):
+                    new_model, new_mse = train_model(retrain_data)
+                    if new_model is not None:
+                        st.session_state.model = new_model
+                        st.session_state.model_mse = new_mse
+                        st.session_state.retrained_on = (fixed_start_datetime, fixed_end_datetime)
+                        st.success(f"Model retrained on data from {fixed_start_datetime} to {fixed_end_datetime}. MSE: {new_mse:.4f}")
+                    else:
+                        st.sidebar.error("Failed to retrain the model. Check if the selected window has sufficient data.")
+    else:
+        st.sidebar.write("Polling interval: 3s (fixed)")
+
+    col1, col2 = st.columns(2)
+    with col1:
+        if not st.session_state.get("streaming", False):
+            if st.button("▶️ Start Streaming"):
+                if "top_features" not in st.session_state or not st.session_state.top_features:
+                    model = st.session_state.get("model", None)
+                    if model is not None:
+                        feature_cols = st.session_state.get("feature_columns", [])
+                        st.session_state.top_features = get_top_n_features(model, feature_cols, n=8)
+                st.session_state.streaming = True
+                st.rerun()
+        else:
+            if st.button("🛑 Stop Streaming"):
+                st.session_state.streaming = False
+                st.rerun()
+    if st.session_state.get("streaming", False):
+        st.write("**Streaming is ON.**")
+        predictions_tab_streaming(df_all)
+    else:
+        st.write("**Streaming is paused.**")
+        predictions_tab_paused(df_all)
+        
+    with st.expander("Influence Top Feature Values", expanded=True):
+        cols = st.columns(4)
+        adjustments = {}
+        for i, feat in enumerate(st.session_state.top_features):
+            key = f"adjust_{feat}"
+            val = cols[i % 4].slider(
+                feat, -20, 20,
+                value=st.session_state.feature_adjustments.get(feat, 0),
+                step=5, key=key
+            )
+            adjustments[feat] = val
+        st.session_state.feature_adjustments = adjustments
+
+        apply_key = f"apply_{st.session_state.btn_version}"
+        if st.button("Apply", key=apply_key):
+            st.session_state.adjustment_start_time = (
+                st.session_state.df_main_anomalies["timestamp"].max()
+            )
+            st.session_state.btn_version += 1
+            st.rerun()
+
+        reset_key = f"reset_{st.session_state.btn_version}"
+        if st.button("Reset", key=reset_key):
+            for feat in st.session_state.top_features:
+                st.session_state.pop(f"adjust_{feat}", None)
+            st.session_state.feature_adjustments = {
+                feat: 0 for feat in st.session_state.top_features
+            }
+            st.session_state.pop("adjustment_start_time", None)
+            st.session_state.btn_version += 1
+            st.rerun()
+
+###############################################################################
+# 9) Main App
+###############################################################################
+def main():
+    st.markdown(
+        """
+        <style>
+        h1, h2, h3, h4, h5, h6 {
+            margin-top: 0.5rem;
+            margin-bottom: 0.5rem;
+        }
+        .stMetric {
+            padding: 0rem;
+            margin: 0rem;
+        }
+        .element-container .stPlotlyChart {
+            margin: 0rem 0rem;
+            padding: 0rem 0rem;
+        }
+        </style>
+        """,
+        unsafe_allow_html=True
+    )
+
+    # Center the logo using column layout
+    st.markdown(
+        f"""
+        <div style="display: flex; justify-content: center;">
+            <a href="http://www.miningfulstudio.eu/">
+                <img src="app/static/Miningful_NoBG_WhiteText.png" 
+                     alt="Miningful" 
+                     style="width:120px;" />
+            </a>
+        </div>
+        """,
+        unsafe_allow_html=True
+    )
+    st.markdown("### Predictive Maintenance Demo")
+
+    feature_columns = [
+        'shrink_raw_in_left', 'shrink_raw_in_right',
+        'shrink_raw_out_left', 'shrink_raw_out_right',
+        'paperwidth_in', 'paperwidth_out',
+
+        'temperature_in_z0', 'temperature_out_z0',
+        'temperature_in_z1', 'temperature_out_z1',
+        'temperature_in_z2', 'temperature_out_z2',
+        'temperature_in_z3', 'temperature_out_z3',
+        'temperature_in_z4', 'temperature_out_z4',
+        'temperature_in_z5', 'temperature_out_z5',
+        'temperature_in_z6', 'temperature_out_z6',
+        'temperature_in_z7', 'temperature_out_z7',
+        'temperature_in_z8', 'temperature_out_z8',
+        'temperature_in_z9', 'temperature_out_z9'
+    ]
+    st.session_state.feature_columns = feature_columns
+
+    if "stream_data" not in st.session_state:
+        st.session_state.stream_data = load_data_remote()
+    df_all = st.session_state.stream_data
+
+    if "model" not in st.session_state:
+        with st.spinner("Training Random Forest model..."):
+            model, mse = train_model(df_all)
+            st.session_state.model = model
+            st.session_state.model_mse = mse
+
+    if st.session_state.model is not None:
+        st.markdown("<span style='color:green;font-weight:bold;'>Model training complete!</span>", unsafe_allow_html=True)
+    else:
+        st.warning("Not enough data to train the model.")
+
+    if st.session_state.model is not None:
+        st.session_state.top_features = get_top_n_features(st.session_state.model, feature_columns, n=8)
+
+    if "df_main_anomalies" not in st.session_state:
+        max_ts = df_all["timestamp"].max()
+        default_window = get_sliding_window_data(df_all, timedelta(0), 1.0)
+        st.session_state["df_main_anomalies"] = predict(st.session_state.model, default_window)
+
+    if "streaming" not in st.session_state:
+        st.session_state.streaming = False
+    if "current_offset" not in st.session_state:
+        st.session_state.current_offset = timedelta(0)
+
+    # Updated tab names
+    tab1, tab2, tab3 = st.tabs(["Monitor", "Predictions", "Data Exploration"])
+    with tab1:
+        predictions_tab_controller(df_all)  # 'Monitor' tab
+    with tab2:
+        model_performance_tab(df_all, st.session_state.model, feature_columns)  # 'Predictions' tab
+    with tab3:
+        data_exploration_tab(df_all, st.session_state.model, feature_columns)   # 'Data Exploration' tab
+
+if __name__ == "__main__":
+    main()